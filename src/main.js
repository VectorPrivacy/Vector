const { invoke, convertFileSrc } = window.__TAURI__.core;
const { getVersion } = window.__TAURI__.app;
const { getCurrentWebview } = window.__TAURI__.webview;
const { getCurrentWindow } = window.__TAURI__.window;
const { listen } = window.__TAURI__.event;
const { openUrl, revealItemInDir } = window.__TAURI__.opener;

// Display the current version
getVersion().then(v => {
    // TODO: re-add this somewhere, settings?
});

const domTheme = document.getElementById('theme');

const domLoginStart = document.getElementById('login-start');
const domLoginAccountCreationBtn = document.getElementById('start-account-creation-btn');
const domLoginAccountBtn = document.getElementById('start-login-btn');
const domLogin = document.getElementById('login-form');
const domLoginImport = document.getElementById('login-import');
const domLoginInput = document.getElementById('login-input');
const domLoginBtn = document.getElementById('login-btn');

const domLoginInvite = document.getElementById('login-invite');
const domInviteInput = document.getElementById('invite-input');
const domInviteBtn = document.getElementById('invite-btn');

const domLoginWelcome = document.getElementById('login-welcome');

const domLoginEncrypt = document.getElementById('login-encrypt');
const domLoginEncryptTitle = document.getElementById('login-encrypt-title');
const domLoginEncryptPinRow = document.getElementById('login-encrypt-pins');

const domProfile = document.getElementById('profile');
const domProfileBackBtn = document.getElementById('profile-back-btn');
const domProfileName = document.getElementById('profile-name');
const domProfileStatus = document.getElementById('profile-status');
// Note: these are 'let' due to needing to use `.replaceWith` when hot-swapping profile elements
let domProfileBanner = document.getElementById('profile-banner');
let domProfileAvatar = document.getElementById('profile-avatar');
const domProfileNameSecondary = document.getElementById('profile-secondary-name');
const domProfileStatusSecondary = document.getElementById('profile-secondary-status');
const domProfileBadgeInvite = document.getElementById('profile-badge-invites');
const domProfileDescription = document.getElementById('profile-description');
const domProfileDescriptionEditor = document.getElementById('profile-description-editor');
const domProfileOptions = document.getElementById('profile-option-list');
const domProfileOptionMute = document.getElementById('profile-option-mute');
const domProfileOptionNickname = document.getElementById('profile-option-nickname');
const domProfileId = document.getElementById('profile-id');

const domChats = document.getElementById('chats');
const domChatBookmarksBtn = document.getElementById('chat-bookmarks-btn');
const domAccount = document.getElementById('account');
const domSyncStatusContainer = document.getElementById('sync-status-container');
const domSyncStatus = document.getElementById('sync-status');
const domChatList = document.getElementById('chat-list');
const domNavbar = document.getElementById('navbar');
const domInvites = document.getElementById('invites');
const domInvitesBtn = document.getElementById('invites-btn');
const domProfileBtn = document.getElementById('profile-btn');
const domChatlistBtn = document.getElementById('chat-btn');
const domSettingsBtn = document.getElementById('settings-btn');

const domChat = document.getElementById('chat');
const domChatBackBtn = document.getElementById('chat-back-btn');
const domChatContact = document.getElementById('chat-contact');
const domChatContactStatus = document.getElementById('chat-contact-status');
const domChatMessagesFade = document.getElementById('msg-top-fade');
const domChatMessages = document.getElementById('chat-messages');
const domChatMessageBox = document.getElementById('chat-box');
const domChatMessagesScrollReturnBtn = document.getElementById('chat-scroll-return');
const domChatMessageInput = document.getElementById('chat-input');
const domChatMessageInputFile = document.getElementById('chat-input-file');
const domChatMessageInputCancel = document.getElementById('chat-input-cancel');
const domChatMessageInputEmoji = document.getElementById('chat-input-emoji');
const domChatMessageInputVoice = document.getElementById('chat-input-voice');

const domChatMenuBtn = document.getElementById('chat-menu-btn');
const domChatMenuPopup = document.getElementById('chat-menu-popup');
const domChatMenuSelfDestruct = document.getElementById('chat-menu-self-destruct');
const domChatMenuWallpaper = document.getElementById('chat-menu-wallpaper');
const domChatMenuNickname = document.getElementById('chat-menu-nickname');
const domChatMenuShare = document.getElementById('chat-menu-share');
const domChatMenuGift = document.getElementById('chat-menu-gift');
const domChatMenuBlock = document.getElementById('chat-menu-block');
const domChatMenuMute = document.getElementById('chat-menu-mute');
const domChatMenuRemove = document.getElementById('chat-menu-remove');
const domChatMenuReport = document.getElementById('chat-menu-report');

const domChatNew = document.getElementById('chat-new');
const domChatNewBackBtn = document.getElementById('chat-new-back-text-btn');
const domShareNpub = document.getElementById('share-npub');
const domChatNewInput = document.getElementById('chat-new-input');
const domChatNewStartBtn = document.getElementById('chat-new-btn');

// Create Group UI refs
const domCreateGroup = document.getElementById('create-group');
const domCreateGroupBackBtn = document.getElementById('create-group-back-text-btn');
const domCreateGroupName = document.getElementById('create-group-name');
const domCreateGroupFilter = document.getElementById('create-group-filter');
const domCreateGroupList = document.getElementById('create-group-list');
const domCreateGroupCreateBtn = document.getElementById('create-group-create-btn');
const domCreateGroupCancelBtn = document.getElementById('create-group-cancel-btn');
const domCreateGroupStatus = document.getElementById('create-group-status');
const domSettings = document.getElementById('settings');
const domSettingsThemeSelect = document.getElementById('theme-select');
const domSettingsWhisperModelInfo = document.getElementById('whisper-model-info');
const domSettingsWhisperAutoTranslateInfo = document.getElementById('whisper-auto-translate-info');
const domSettingsWhisperAutoTranscribeInfo = document.getElementById('whisper-auto-transcribe-info');
const domSettingsLogout = document.getElementById('logout-btn');
const domSettingsExport = document.getElementById('export-account-btn');

const domApp = document.getElementById('popup-container');
const domPopup = document.getElementById('popup');
const domPopupIcon = document.getElementById('popupIcon');
const domPopupTitle = document.getElementById('popupTitle');
const domPopupSubtext = document.getElementById('popupSubtext');
const domPopupConfirmBtn = document.getElementById('popupConfirm');
const domPopupCancelBtn = document.getElementById('popupCancel');
const domPopupInput = document.getElementById('popupInput');

const picker = document.querySelector('.emoji-picker');
/** @type {HTMLInputElement} */
const emojiSearch = document.getElementById('emoji-search-input');

/**
 * The current reaction reference - i.e: a message being reacted to.
 * 
 * When empty, emojis are simply injected to the current chat input.
 */
let strCurrentReactionReference = "";

/**
 * Opens the Emoji Input Panel
 * 
 * If a DOM element is passed, the panel will be rendered 'floating' near the element.
 * If none is specified, it opens in the default location near the Message Input.
 * @param {MouseEvent?} e - An associated click event
 */
function openEmojiPanel(e) {
    const isDefaultPanel = e.target === domChatMessageInputEmoji || domChatMessageInputEmoji.contains(e.target);

    // Open or Close the panel depending on it's state
    const strReaction = e.target.classList.contains('add-reaction') ? e.target.parentElement.parentElement.id : '';
    const fClickedInputOrReaction = isDefaultPanel || strReaction;
    if (fClickedInputOrReaction && picker.style.display !== `block`) {
        // Load emoji sections
        loadEmojiSections();

        // Setup the picker UI
        /** @type {DOMRect} */
        const rect = (isDefaultPanel ? domChatContact : e.target).getBoundingClientRect();

        // Display the picker
        picker.style.display = `block`;
        picker.style.height = 'auto';
        picker.style.overflow = 'hidden';

        // Compute its position based on the element calling it
        const pickerRect = picker.getBoundingClientRect();
        if (isDefaultPanel) {
            // Center the picker above the input
            picker.style.top = `${document.body.clientHeight - pickerRect.height - rect.height - 5}px`;
            picker.classList.add('emoji-picker-message-type');
            picker.style.left = '50%';
            picker.style.right = 'auto';
            picker.style.transform = 'translateX(-50%)';
            
            // Change the emoji button to a wink while the panel is open
            domChatMessageInputEmoji.innerHTML = `<span class="icon icon-wink-face"></span>`;
        } else {
            picker.classList.remove('emoji-picker-message-type');
            const fLargeMessage = rect.y < rect.height;
            
            // Calculate the vertical position of the picker
            const yAxisTarget = fLargeMessage ? rect.y : rect.y - rect.height;
            const yAxisCorrection = fLargeMessage ? 0 : pickerRect.height / 2;
            
            // Calculate if the picker would overflow the bottom of the app window
            const pickerBottomPos = yAxisTarget + yAxisCorrection + pickerRect.height;
            const appBottomBoundary = document.body.clientHeight;
            const willOverflowBottom = pickerBottomPos > appBottomBoundary;
            
            // Set vertical position - if it will overflow the bottom, position it above the target
            if (willOverflowBottom) {
                picker.style.top = `${rect.y - pickerRect.height}px`;
            } else {
                picker.style.top = `${yAxisTarget + yAxisCorrection}px`;
            }
            
            // Calculate horizontal position
            // Try to position it next to the element that triggered it
            const xPos = rect.x + rect.width;
            const willOverflowRight = xPos + pickerRect.width > document.body.clientWidth;
            
            // If it would overflow the right side, align to right edge
            if (willOverflowRight) {
                picker.style.right = `10px`;
                picker.style.left = `auto`;
                picker.style.transform = 'none';
            } else {
                // Position it next to the triggering element
                picker.style.left = `${xPos}px`;
                picker.style.right = `auto`;
                picker.style.transform = 'none';
            }
        }

        // If this is a Reaction, let's cache the Reference ID
        if (strReaction) {
            strCurrentReactionReference = strReaction;
        } else {
            strCurrentReactionReference = '';
        }

        // Focus on the emoji search box for easy searching
        emojiSearch.focus();
    } else {
        // Hide and reset the UI
        emojiSearch.value = '';
        picker.style.display = ``;
        strCurrentReactionReference = '';

        // Change the emoji button to the regular face
        domChatMessageInputEmoji.innerHTML = `<span class="icon icon-smile-face"></span>`;
    }
}

function loadEmojiSections() {
    // Load recent emojis
    const recentsGrid = document.getElementById('emoji-recents-grid');
    recentsGrid.innerHTML = '';
    getMostUsedEmojis().slice(0, 24).forEach(emoji => {
        const span = document.createElement('span');
        span.textContent = emoji.emoji;
        span.title = emoji.name;
        recentsGrid.appendChild(span);
    });
    
    // Load favorite emojis
    const favoritesGrid = document.getElementById('emoji-favorites-grid');
    favoritesGrid.innerHTML = '';
    arrFavoriteEmojis.slice(0, 24).forEach(emoji => {
        const span = document.createElement('span');
        span.textContent = emoji.emoji;
        span.title = emoji.name;
        favoritesGrid.appendChild(span);
    });
    
    // Load all emojis
    const allGrid = document.getElementById('emoji-all-grid');
    allGrid.innerHTML = '';
    arrEmojis.forEach(emoji => {
        const span = document.createElement('span');
        span.textContent = emoji.emoji;
        span.title = emoji.name;
        allGrid.appendChild(span);
    });
    
    // Twemojify all emojis
    twemojify(recentsGrid);
    twemojify(favoritesGrid);
    twemojify(allGrid);
}

// Update the emoji search event listener
emojiSearch.addEventListener('input', (e) => {
    const search = e.target.value.toLowerCase();
    
    if (search) {
        // Hide all sections and show search results
        document.querySelectorAll('.emoji-section').forEach(section => {
            section.style.display = 'none';
        });
        
        const results = searchEmojis(search);
        const resultsContainer = document.createElement('div');
        resultsContainer.className = 'emoji-section';
        resultsContainer.innerHTML = `
            <div class="emoji-section-header">Search Results</div>
            <div class="emoji-grid" id="emoji-search-results"></div>
        `;
        
        const existingResults = document.getElementById('emoji-search-results-container');
        if (existingResults) {
            existingResults.remove();
        }
        
        resultsContainer.id = 'emoji-search-results-container';
        document.querySelector('.emoji-main').prepend(resultsContainer);
        
        const resultsGrid = document.getElementById('emoji-search-results');
        resultsGrid.innerHTML = '';
        
        results.slice(0, 48).forEach(emoji => {
            const span = document.createElement('span');
            span.textContent = emoji.emoji;
            span.title = emoji.name;
            resultsGrid.appendChild(span);
        });
        
        twemojify(resultsGrid);
    } else {
        // Show all sections when search is cleared
        document.querySelectorAll('.emoji-section').forEach(section => {
            section.style.display = 'block';
        });
        
        const existingResults = document.getElementById('emoji-search-results-container');
        if (existingResults) {
            existingResults.remove();
        }
    }
});

// Update the category button click handler
document.querySelectorAll('.emoji-category-btn').forEach(btn => {
    btn.addEventListener('click', (e) => {
        e.stopPropagation(); // Prevent closing the picker
        const category = btn.dataset.category;
        
        // Update active state
        document.querySelectorAll('.emoji-category-btn').forEach(b => {
            b.classList.toggle('active', b === btn);
        });
        
        // Scroll to the selected section
        const section = document.getElementById(`emoji-${category}`);
        section.scrollIntoView({ behavior: 'smooth', block: 'start' });
    });
});

// Emoji selection handler
picker.addEventListener('click', (e) => {
    if (e.target.tagName === 'SPAN' && e.target.parentElement.classList.contains('emoji-grid')) {
        const emoji = e.target.getAttribute('title');
        const cEmoji = arrEmojis.find(e => e.name === emoji);
        
        if (cEmoji) {
            // Register usage
            cEmoji.used++;
            addToRecentEmojis(cEmoji);
            
            // Handle the emoji selection
            if (strCurrentReactionReference) {
                // Reaction handling 
                for (const cChat of arrChats) {
                    const cMsg = cChat.messages.find(a => a.id === strCurrentReactionReference);
                    if (!cMsg) continue;

                    const strReceiverPubkey = cChat.id;
                    const spanReaction = document.createElement('span');
                    spanReaction.classList.add('reaction');
                    spanReaction.textContent = `${cEmoji.emoji} 1`;
                    twemojify(spanReaction);

                    const divMessage = document.getElementById(cMsg.id);
                    divMessage.querySelector(`.msg-extras span`).replaceWith(spanReaction);
                    invoke('react', { referenceId: strCurrentReactionReference, npub: strReceiverPubkey, emoji: cEmoji.emoji });
                }
            } else {
                // Add to message input
                domChatMessageInput.value += cEmoji.emoji;
            }
            
            // Close the picker
            picker.style.display = ``;
            domChatMessageInput.focus();
        }
    }
});

// When hitting Enter on the emoji search - choose the first emoji
emojiSearch.onkeydown = async (e) => {
    if ((e.code === 'Enter' || e.code === 'NumpadEnter')) {
        e.preventDefault();

        // Find the first emoji in search results or recent emojis
        let emojiElement;
        if (emojiSearch.value) {
            emojiElement = document.querySelector('#emoji-search-results span:first-child');
        } else {
            emojiElement = document.querySelector('#emoji-recents-grid span:first-child');
        }

        if (!emojiElement) return;

        // Register the selection in the emoji-dex
        const cEmoji = arrEmojis.find(a => a.name === emojiElement.getAttribute('title'));
        if (!cEmoji) return;
        
        cEmoji.used++;
        addToRecentEmojis(cEmoji);

        // If this is a Reaction - use the original reaction handling
        if (strCurrentReactionReference) {
            // Grab the referred message to find it's chat pubkey
            for (const cChat of arrChats) {
                const cMsg = cChat.messages.find(a => a.id === strCurrentReactionReference);
                if (!cMsg) continue;

                // Found the message!
                const strReceiverPubkey = cChat.id;

                // Add a 'decoy' reaction for good UX (no waiting for the network to register the reaction)
                const spanReaction = document.createElement('span');
                spanReaction.classList.add('reaction');
                spanReaction.textContent = `${cEmoji.emoji} 1`;
                twemojify(spanReaction);

                // Replace the Reaction button
                // DOM Tree: msg-(them/me) -> msg-extras -> add-reaction
                const divMessage = document.getElementById(cMsg.id);
                divMessage.querySelector(`.msg-extras span`).replaceWith(spanReaction);

                // Send the Reaction to the network (protocol-agnostic)
                invoke('react_to_message', { referenceId: strCurrentReactionReference, chatId: strReceiverPubkey, emoji: cEmoji.emoji });
            }
        } else {
            // Add to message input
            domChatMessageInput.value += cEmoji.emoji;
        }

        // Reset the UI state
        emojiSearch.value = '';
        picker.style.display = ``;
        strCurrentReactionReference = '';

        // Change the emoji button to the regular face
        domChatMessageInputEmoji.innerHTML = `<span class="icon icon-smile-face"></span>`;

        // Bring the focus back to the chat
        domChatMessageInput.focus();
    } else if (e.code === 'Escape') {
        // Close the dialog
        emojiSearch.value = '';
        picker.style.display = ``;
        strCurrentReactionReference = '';

        // Change the emoji button to the regular face
        domChatMessageInputEmoji.innerHTML = `<span class="icon icon-smile-face"></span>`;

        // Bring the focus back to the chat
        domChatMessageInput.focus();
    }
};

<<<<<<< HEAD
// Add contextmenu event for right-click to favorite
picker.addEventListener('contextmenu', (e) => {
    if (e.target.tagName === 'SPAN' && e.target.parentElement.classList.contains('emoji-grid')) {
        e.preventDefault();
        const emoji = e.target.textContent;
        const emojiData = arrEmojis.find(e => e.emoji === emoji);
        
        if (emojiData) {
            const added = toggleFavoriteEmoji(emojiData);
            if (added) {
                // Visual feedback for adding to favorites
                e.target.style.transform = 'scale(1.3)';
                e.target.style.backgroundColor = 'rgba(255, 215, 0, 0.3)';
                setTimeout(() => {
                    e.target.style.transform = '';
                    e.target.style.backgroundColor = '';
                }, 500);
=======
// Emoji selection
picker.addEventListener('click', (e) => {
    if (e.target.tagName === 'IMG') {
        // Register the click in the emoji-dex
        const cEmoji = arrEmojis.find(a => a.emoji === e.target.alt);
        cEmoji.used++;

        // If this is a Reaction - let's send it!
        if (strCurrentReactionReference) {
            // Grab the referred message to find it's chat pubkey
            for (const cChat of arrChats) {
                const cMsg = cChat.messages.find(a => a.id === strCurrentReactionReference);
                if (!cMsg) continue;

                // Found the message!
                const strReceiverPubkey = cChat.id;

                // Add a 'decoy' reaction for good UX (no waiting for the network to register the reaction)
                const spanReaction = document.createElement('span');
                spanReaction.classList.add('reaction');
                spanReaction.textContent = `${cEmoji.emoji} 1`;
                twemojify(spanReaction);

                // Replace the Reaction button
                // DOM Tree: msg-(them/me) -> msg-extras -> add-reaction
                const divMessage = document.getElementById(cMsg.id);
                divMessage.querySelector(`.msg-extras span`).replaceWith(spanReaction);

                // Send the Reaction to the network (protocol-agnostic)
                invoke('react_to_message', { referenceId: strCurrentReactionReference, chatId: strReceiverPubkey, emoji: cEmoji.emoji });
>>>>>>> 9a1e617e
            }
        }
    }
});

/**
 * Represents a user profile.
 * @typedef {Object} Profile
 * @property {string} id - Unique identifier for the profile.
 * @property {string} name - The name of the user.
 * @property {string} avatar - URL to the user's avatar image.
 * @property {string} last_read - ID of the last message that was read.
 * @property {Status} status - The current status of the user.
 * @property {number} last_updated - Timestamp indicating when the profile was last updated.
 * @property {number} typing_until - Timestamp until which the user is considered typing.
 * @property {boolean} mine - Indicates if this profile belongs to the current user.
 */

/**
 * Represents a message in the system.
 * @typedef {Object} Message
 * @property {string} id - Unique identifier for the message.
 * @property {string} content - The content of the message.
 * @property {string} replied_to - ID of the message this is replying to, if any.
 * @property {Object} preview_metadata - Metadata for link previews, if any.
 * @property {Attachment[]} attachments - Array of file attachments.
 * @property {Reaction[]} reactions - An array of reactions to this message.
 * @property {number} at - Timestamp when the message was sent.
 * @property {boolean} pending - Whether the message is still being sent.
 * @property {boolean} failed - Whether the message failed to send.
 * @property {boolean} mine - Indicates if this message was sent by the current user.
 */

/**
 * Represents a file attachment in a message.
 * @typedef {Object} Attachment
 * @property {string} id - The unique file ID (encryption nonce).
 * @property {string} key - The encryption key.
 * @property {string} nonce - The encryption nonce.
 * @property {string} extension - The file extension.
 * @property {string} url - The host URL, typically a NIP-96 server.
 * @property {string} path - The storage directory path.
 * @property {number} size - The download size of the encrypted file.
 * @property {boolean} downloading - Whether the file is currently being downloaded.
 * @property {boolean} downloaded - Whether the file has been downloaded.
 */

/**
 * Represents metadata for a website preview.
 * @typedef {Object} SiteMetadata
 * @property {string} domain - The domain of the website.
 * @property {string} [og_title] - Open Graph title.
 * @property {string} [og_description] - Open Graph description.
 * @property {string} [og_image] - Open Graph image URL.
 * @property {string} [og_url] - Open Graph URL.
 * @property {string} [og_type] - Open Graph content type.
 * @property {string} [title] - Website title.
 * @property {string} [description] - Website description.
 * @property {string} [favicon] - Website favicon URL.
 */

/**
 * Represents the status of a user.
 * @typedef {Object} Status
 * @property {string} title - The title of the status.
 * @property {string} purpose - Description or purpose of the status.
 * @property {string} url - URL associated with the status, if any.
 */

/**
 * Represents a reaction to a message.
 * @typedef {Object} Reaction
 * @property {string} id - Unique identifier for the reaction.
 * @property {string} reference_id - The HEX Event ID of the message being reacted to.
 * @property {string} author_id - The HEX ID of the author who reacted.
 * @property {string} emoji - The emoji used for the reaction.
 */

/**
 * Represents a chat between users.
 * @typedef {Object} Chat
 * @property {string} id - Chat ID (npub for DMs).
 * @property {string} chat_type - Type of chat (DirectMessage, Group, etc).
 * @property {string[]} participants - Array of participant npubs.
 * @property {Message[]} messages - Array of messages in this chat.
 * @property {string} last_read - ID of the last read message.
 * @property {number} created_at - Timestamp when chat was created.
 * @property {Object} metadata - Additional chat metadata.
 * @property {boolean} muted - Whether the chat is muted.
 */

/**
 * Represents an MLS group invite.
 * @typedef {Object} MLSWelcome
 * @property {string} id - Unique identifier for the welcome/invite.
 * @property {string} group_id - The MLS group ID.
 * @property {string} group_name - Name of the group.
 * @property {string} welcomer_pubkey - Pubkey of the person who invited.
 * @property {number} member_count - Number of members in the group.
 * @property {string} [image] - Optional group avatar image.
 * @property {string} [description] - Optional group description.
 */

/**
 * Represents an MLS message record.
 * @typedef {Object} MLSMessageRecord
 * @property {string} inner_event_id - The inner event ID for deduplication.
 * @property {string} wrapper_event_id - The wrapper event ID.
 * @property {string} author_pubkey - The sender's pubkey.
 * @property {string} content - The message content.
 * @property {number} created_at - Timestamp in seconds.
 * @property {Array<Array<string>>} tags - Nostr tags.
 * @property {boolean} mine - Whether this message was sent by the current user.
 */

/**
 * A cache of all profiles (without messages)
 * @type {Profile[]}
 */
let arrProfiles = [];

/**
 * A cache of all chats (with messages)
 * @type {Chat[]}
 */
let arrChats = [];

/**
 * A cache of MLS group invites
 * @type {MLSWelcome[]}
 */
let arrMLSInvites = [];

/**
 * The current open chat (by npub)
 */
let strOpenChat = "";

/**
 * Get a DM chat for a user
 * @param {string} npub - The user's npub
 * @returns {Chat|undefined} - The chat if it exists
 */
function getDMChat(npub) {
    return arrChats.find(c => c.chat_type === 'DirectMessage' && c.id === npub);
}

/**
 * Get a group chat by ID
 * @param {string} groupId - The group's ID
 * @returns {Chat|undefined} - The chat if it exists
 */
function getGroupChat(groupId) {
    return arrChats.find(c => c.chat_type === 'MlsGroup' && c.id === groupId);
}

/**
 * Get a chat by ID (works for both DMs and Group Chats)
 * @param {string} id - The chat ID (npub for DM, group_id for MlsGroup)
 * @returns {Chat|undefined} - The chat if it exists
 */
function getChat(id) {
    return arrChats.find(c => c.id === id);
}

/**
 * Get or create a chat (DM or MLS Group)
 * @param {string} id - The chat ID (npub for DM, group_id for MlsGroup)
 * @param {string} chatType - 'DirectMessage' or 'MlsGroup'
 * @returns {Chat} - The chat (existing or newly created)
 */
function getOrCreateChat(id, chatType = 'DirectMessage') {
    let chat = chatType === 'MlsGroup' ? getGroupChat(id) : getDMChat(id);
    if (!chat) {
        chat = {
            id: id,
            chat_type: chatType,
            participants: chatType === 'MlsGroup' ? [] : [id],
            messages: [],
            last_read: '',
            created_at: Math.floor(Date.now() / 1000),
            metadata: chatType === 'MlsGroup' ? { group_id: id } : {},
            muted: false
        };
        arrChats.push(chat);
    }
    return chat;
}

/**
 * Get or create a DM chat for a user
 * @param {string} npub - The user's npub
 * @returns {Chat} - The chat (existing or newly created)
 */
function getOrCreateDMChat(npub) {
    return getOrCreateChat(npub, 'DirectMessage');
}

/**
 * Get a profile by npub
 * @param {string} npub - The user's npub
 * @returns {Profile|undefined} - The profile if it exists
 */
function getProfile(npub) {
    return arrProfiles.find(p => p.id === npub);
}

/**
 * Tracks if we're in the initial chat open period for auto-scrolling
 */
let chatOpenAutoScrollTimer = null;

/**
 * Tracks the timestamp when a chat was opened for media load auto-scrolling
 */
let chatOpenTimestamp = 0;

/**
 * Synchronise all messages from the backend
 */
async function init() {
    // Proceed to load and decrypt the database, and begin iterative Nostr synchronisation
    await invoke("fetch_messages", { init: true });

    // Begin an asynchronous loop to refresh profile data
    await invoke("load_profile", { npub: strPubkey });
    fetchProfiles().finally(async () => {
        setAsyncInterval(fetchProfiles, 45000);
    });

    // Load MLS groups and sync welcomes on init
    loadMLSGroups();
    syncMLSWelcomes();

    // Run a very slow loop to update dynamic elements, like "last message time"
    setInterval(() => {
        // If the chatlist is open: re-render to update timestamps
        if (domChats.style.display !== 'none') renderChatlist();

        // If the chat is open; run a 'soft' render
        if (strOpenChat) {
            const chat = arrChats.find(c => c.id === strOpenChat);
            if (chat) updateChat(chat, []);
        }
    }, 30000);

    // Run a faster loop to clear expired typing indicators (every 5 seconds)
    setInterval(() => {
        // Check all chats for expired typing indicators
        const now = Date.now() / 1000;
        arrChats.forEach(chat => {
            if (chat.active_typers && chat.active_typers.length > 0) {
                // Clear the array if we haven't received an update in 35 seconds
                // (30s expiry + 5s grace period for network delays)
                if (!chat.last_typing_update || now - chat.last_typing_update > 35) {
                    // Only log for groups
                    if (chat.chat_type === 'MlsGroup') {
                        console.log('[TYPING] ⏰ Clearing expired typing indicators for group:', chat.id.substring(0, 16));
                    }
                    chat.active_typers = [];
                    
                    // If this is the open chat, refresh the display
                    if (strOpenChat === chat.id) {
                        openChat(chat.id);
                    }
                    
                    // Refresh chat list
                    if (domChats.style.display !== 'none') {
                        renderChatlist();
                    }
                }
            }
        });
    }, 5000);
}

/**
 * Load MLS groups and integrate them into the chat list
 */
async function loadMLSGroups() {
    try {
        const detailed = await invoke('list_mls_groups_detailed');
        const groupsToRefresh = new Set();

        console.log('MLS groups loaded (detailed):', Array.isArray(detailed) ? detailed.length : 0);
        if (!Array.isArray(detailed)) {
            throw new Error('Backend did not return detailed MLS groups array');
        }

        for (const info of detailed) {
            const groupId = info.group_id || info.groupId || info.id;
            if (!groupId) continue;
            groupsToRefresh.add(groupId);

            const chat = getOrCreateChat(groupId, 'MlsGroup');

            // Populate metadata for UI rendering and send path
            chat.metadata = chat.metadata || {};
            chat.metadata.custom_fields = chat.metadata.custom_fields || {};
            
            // Store in custom_fields (backend format)
            const groupName = info.name || chat.metadata.custom_fields.name || `Group ${String(groupId).substring(0, 8)}...`;
            chat.metadata.custom_fields.name = groupName;
            chat.metadata.custom_fields.engine_group_id = info.engine_group_id || info.engineGroupId || chat.metadata.custom_fields.engine_group_id || '';
            chat.metadata.custom_fields.avatar_ref = info.avatar_ref || info.avatarRef || chat.metadata.custom_fields.avatar_ref || null;
            chat.metadata.custom_fields.created_at = String(info.created_at || info.createdAt || chat.metadata.custom_fields.created_at || 0);
            chat.metadata.custom_fields.updated_at = String(info.updated_at || info.updatedAt || chat.metadata.custom_fields.updated_at || 0);
            
            // Preserve member count from detailed API to avoid showing "0 members" before refresh
            const memberCount = (typeof info.member_count === 'number')
                ? info.member_count
                : (typeof info.memberCount === 'number' ? info.memberCount : (chat.metadata.custom_fields.member_count ? parseInt(chat.metadata.custom_fields.member_count) : null));
            if (typeof memberCount === 'number') {
                chat.metadata.custom_fields.member_count = String(memberCount);
            }

            // Load initial messages if not already in memory
            if ((chat.messages || []).length === 0) {
                try {
                    // Use unified chat message storage (same as DMs)
                    const messages = await invoke('get_chat_messages', {
                        chatId: groupId,
                        limit: 50
                    }) || [];

                    console.log(`Loaded ${messages.length} messages for group ${String(groupId).substring(0, 8)}...`);

                    // Messages are already in the correct format from unified storage!
                    chat.messages = messages;
                } catch (e) {
                    console.error(`Failed to load messages for group ${groupId}:`, e);
                    chat.messages = [];
                }
            }
        }

        // After loading groups, refresh their member counts
        await Promise.all(Array.from(groupsToRefresh).map(gid => refreshGroupMemberCount(gid)));
        
        // Sort chats to ensure groups appear properly
        arrChats.sort((a, b) => {
            // Groups without messages go to the bottom
            const aLastMsg = a.messages[a.messages.length - 1];
            const bLastMsg = b.messages[b.messages.length - 1];

            if (!aLastMsg && !bLastMsg) return 0;
            if (!aLastMsg) return 1;
            if (!bLastMsg) return -1;

            return bLastMsg.at - aLastMsg.at;
        });

        // Re-render the chat list
        renderChatlist();
    } catch (e) {
        console.error('Failed to load MLS groups (detailed):', e);
    }
}

/**
 * Refresh and cache the member count for a given MLS group.
 * Also updates open chat header and re-renders chat list.
 */
async function refreshGroupMemberCount(groupId) {
    try {
        const members = await invoke('get_mls_group_members', { groupId });
        const chat = getOrCreateChat(groupId, 'MlsGroup');
        if (Array.isArray(members)) {
            chat.metadata = chat.metadata || {};
            chat.metadata.custom_fields = chat.metadata.custom_fields || {};
            chat.metadata.custom_fields.member_count = String(members.length);
            chat.participants = members.slice();
        }
        if (strOpenChat === groupId) {
            // Update the chat header subtext (respects typing indicators)
            updateChatHeaderSubtext(chat);
        }
    } catch (e) {
        console.warn('Failed to refresh group member count for', groupId, e);
    }
}

/**
 * Load MLS welcomes/invites (no manual sync needed - handled by fetch_messages)
 */
async function syncMLSWelcomes() {
    try {
        // Welcomes are already synced via fetch_messages() -> handle_event()
        // Just load the pending welcomes from the engine
        await loadMLSInvites();
    } catch (e) {
        console.error('Failed to load MLS welcomes:', e);
    }
}

/**
 * Load pending MLS invites and render them
 */
async function loadMLSInvites() {
    try {
        const raw = await invoke('list_pending_mls_welcomes');
        // Normalize shape: backend should return an array; support {welcomes} or {items} fallback
        const welcomes = Array.isArray(raw) ? raw : (raw?.welcomes || raw?.items || []);
        arrMLSInvites = (welcomes || []).filter(Boolean);

        console.log('Pending MLS invites:', arrMLSInvites.length);

        // Render the invites UI
        renderMLSInvites();
    } catch (e) {
        console.error('Failed to load MLS invites:', e);
        // Ensure the section hides on error
        const invitesSection = document.getElementById('mls-invites-section');
        if (invitesSection) invitesSection.style.display = 'none';
        // Recompute layout after invites section visibility change
        adjustSize();
    }
}

/**
 * Render MLS invites in the chat tab
 */
function renderMLSInvites() {
    const invitesSection = document.getElementById('mls-invites-section');
    const invitesContainer = document.getElementById('mls-invites-container');
    if (!invitesSection || !invitesContainer) return;

    // Clear existing content
    invitesContainer.innerHTML = '';

    // Hide section if no invites
    const count = Array.isArray(arrMLSInvites) ? arrMLSInvites.length : 0;
    if (!count) {
        invitesSection.style.display = 'none';
        // Recompute layout since invites section visibility changed
        adjustSize();
        return;
    }

    // Show section if there are invites
    invitesSection.style.display = '';

    // Render each invite safely (avoid exceptions on missing fields)
    for (const invite of arrMLSInvites) {
        try {
            const divInvite = document.createElement('div');
            divInvite.classList.add('mls-invite-item');

            const groupId = invite.group_id || invite.id || '';
            const groupName =
                invite.group_name ||
                invite.name ||
                (groupId ? `Group ${String(groupId).substring(0, 8)}...` : 'Unnamed Group');

            // Backend returns 'welcomer' as npub string
            const welcomerNpub = invite.welcomer || '';

            // Get display name from profile (nickname > name > npub prefix)
            let welcomerDisplay = 'Unknown';
            if (welcomerNpub) {
                const welcomerProfile = getProfile(welcomerNpub);
                welcomerDisplay = welcomerProfile?.nickname ||
                                 welcomerProfile?.name ||
                                 welcomerNpub.substring(0, 16) + '...';
            }

            const memberCount =
                (invite.member_count ??
                    (Array.isArray(invite.members) ? invite.members.length : invite.memberCount)) || 0;

            // Group name
            const h4Name = document.createElement('h4');
            h4Name.textContent = groupName;
            divInvite.appendChild(h4Name);

            // Inviter info
            const pInfo = document.createElement('p');
            pInfo.textContent = `Invited by ${welcomerDisplay} • ${memberCount} ${memberCount === 1 ? 'member' : 'members'}`;
            divInvite.appendChild(pInfo);

            // Action buttons
            const divActions = document.createElement('div');
            divActions.classList.add('invite-actions');

            const btnAccept = document.createElement('button');
            btnAccept.classList.add('btn', 'btn-bounce', 'accept-btn');
            btnAccept.textContent = 'Accept';
            btnAccept.onclick = () => acceptMLSInvite(invite.id || invite.welcome_event_id || groupId);

            const btnDecline = document.createElement('button');
            btnDecline.classList.add('btn', 'btn-bounce', 'logout-btn');
            btnDecline.textContent = 'Decline';
            btnDecline.onclick = () => declineMLSInvite(invite.id || invite.welcome_event_id || groupId);

            divActions.appendChild(btnAccept);
            divActions.appendChild(btnDecline);
            divInvite.appendChild(divActions);

            invitesContainer.appendChild(divInvite);
        } catch (err) {
            console.warn('Failed to render MLS invite', invite, err);
        }
    }

    // After rendering invites, recompute layout to avoid oversized chat list
    adjustSize();
}

/**
 * Accept an MLS group invite
 * @param {string} welcomeEventId - The welcome event ID
 */
async function acceptMLSInvite(welcomeEventId) {
    try {
        console.log('Accepting MLS invite:', welcomeEventId);
        const success = await invoke('accept_mls_welcome', {
            welcomeEventIdHex: welcomeEventId
        });
        
        if (success) {
            // Reload invites and groups
            await loadMLSInvites();
            await loadMLSGroups();

            // After rendering UI changes, ensure layout recalculates to prevent oversized chat list
            adjustSize();
        }
    } catch (e) {
        console.error('Failed to accept invite:', e);
        popupConfirm('Error', 'Failed to join group: ' + e, true, '', 'vector_warning.svg');
    }
}

/**
 * Decline an MLS invite (UI-only hide; backend filtering handles persistence)
 * @param {string} welcomeEventId - The welcome event ID
 */
function declineMLSInvite(welcomeEventId) {
    // Remove from UI; next backend fetch will exclude if server persisted dismissal
    arrMLSInvites = arrMLSInvites.filter(i => i.id !== welcomeEventId);
    renderMLSInvites();

    // After rendering UI changes, ensure layout recalculates to prevent oversized chat list
    adjustSize();
}

/**
 * A "thread" function dedicated to refreshing Profile data in the background
 */
async function fetchProfiles() {
    // Poll for changes in profiles
    for (const profile of arrProfiles) {
        await invoke("load_profile", { npub: profile.id });
    }
}

/**
 * Update the chat header subtext (status/typing indicator) for the currently open chat
 * @param {Object} chat - The chat object
 */
function updateChatHeaderSubtext(chat) {
    if (!chat) return;
    
    const isGroup = chat.chat_type === 'MlsGroup';
    const fNotes = chat.id === strPubkey;
    
    if (fNotes) {
        domChatContactStatus.textContent = 'Encrypted Notes to Self';
        domChatContactStatus.classList.remove('text-gradient');
    } else if (isGroup) {
        // Check for typing indicators in groups
        const activeTypers = chat.active_typers || [];
        const fIsTyping = activeTypers.length > 0;
        
        if (fIsTyping) {
            // Display typing indicator with Discord-style multi-user support
            if (activeTypers.length === 1) {
                const typer = getProfile(activeTypers[0]);
                const name = typer?.nickname || typer?.name || 'Someone';
                domChatContactStatus.textContent = `${name} is typing...`;
            } else if (activeTypers.length === 2) {
                const typer1 = getProfile(activeTypers[0]);
                const typer2 = getProfile(activeTypers[1]);
                const name1 = typer1?.nickname || typer1?.name || 'Someone';
                const name2 = typer2?.nickname || typer2?.name || 'Someone';
                domChatContactStatus.textContent = `${name1} and ${name2} are typing...`;
            } else if (activeTypers.length === 3) {
                const typer1 = getProfile(activeTypers[0]);
                const typer2 = getProfile(activeTypers[1]);
                const typer3 = getProfile(activeTypers[2]);
                const name1 = typer1?.nickname || typer1?.name || 'Someone';
                const name2 = typer2?.nickname || typer2?.name || 'Someone';
                const name3 = typer3?.nickname || typer3?.name || 'Someone';
                domChatContactStatus.textContent = `${name1}, ${name2}, and ${name3} are typing...`;
            } else {
                // 4+ people typing
                domChatContactStatus.textContent = `Several people are typing...`;
            }
            domChatContactStatus.classList.add('text-gradient');
        } else {
            const memberCount = chat.metadata?.custom_fields?.member_count ? parseInt(chat.metadata.custom_fields.member_count) : null;
            if (typeof memberCount === 'number') {
                const label = memberCount === 1 ? 'member' : 'members';
                domChatContactStatus.textContent = `${memberCount} ${label}`;
            } else {
                // Avoid misleading "0 members" before first count refresh
                domChatContactStatus.textContent = 'Members syncing...';
            }
            domChatContactStatus.classList.remove('text-gradient');
        }
    } else {
        // Check for typing indicators in DMs (using chat.active_typers)
        const activeTypers = chat.active_typers || [];
        const fIsTyping = activeTypers.length > 0;
        
        if (fIsTyping) {
            // For DMs, there should only be one typer (the other person)
            const typer = getProfile(activeTypers[0]);
            const name = typer?.nickname || typer?.name || 'User';
            domChatContactStatus.textContent = `${name} is typing...`;
            domChatContactStatus.classList.add('text-gradient');
        } else {
            const profile = getProfile(chat.id);
            domChatContactStatus.textContent = profile?.status?.title || '';
            domChatContactStatus.classList.remove('text-gradient');
            twemojify(domChatContactStatus);
        }
    }
}

/**
 * A "thread" function dedicated to rendering the Chat UI in real-time
 */
function renderChatlist() {
    if (fInit) return;

    // Check if the order of chats has changed
    const currentOrder = Array.from(domChatList.children).map(el => el.id.replace('chatlist-', ''));
    const orderChanged = JSON.stringify(currentOrder) !== JSON.stringify(arrChats.map(chat => chat.id));

    // If the order of the chatlist changes (i.e: new message), prep a fragment to re-render the full list in one sweep
    const fragment = document.createDocumentFragment();
    for (const chat of arrChats) {
        // For groups, we show them even if they have no messages yet
        // For DMs, we only show them if they have messages
        if (chat.chat_type !== 'MlsGroup' && chat.messages.length === 0) continue;

        // Do not render our own profile: it is accessible via the Bookmarks/Notes section
        if (chat.id === strPubkey) continue;

        // If the chat order changed; append to fragment instead of directly to the DOM for full list re-render efficiency
        const divContact = renderChat(chat);
        if (orderChanged) {
            fragment.appendChild(divContact);
        } else {
            // The order hasn't changed, so it's more efficient to replace the existing elements
            const domExistingContact = document.getElementById(`chatlist-${chat.id}`);
            domExistingContact.replaceWith(divContact);
            // Note: we don't check if domExistingContact exists now, as it should be guarenteed by the very first orderChanged check
        }
    }

    // Give the final element a bottom-margin boost to allow scrolling past the fadeout
    if (fragment.lastElementChild) fragment.lastElementChild.style.marginBottom = `50px`;

    // Add all elements at once for performance
    if (orderChanged) {
        // Nuke the existing list
        while (domChatList.firstChild) {
            domChatList.removeChild(domChatList.firstChild);
        }
        // Append our new fragment
        domChatList.appendChild(fragment);

        // Add a fade-in
        const divFade = document.createElement('div');
        divFade.classList.add(`fadeout-bottom`);
        divFade.style.bottom = `65px`;
        domChatList.appendChild(divFade);
    }
}

/**
 * Render a Chat Preview for the Chat List
 * @param {Chat} chat - The profile we're rendering
 */
function renderChat(chat) {
    // For groups, we don't have a profile, for DMs we do
    const isGroup = chat.chat_type === 'MlsGroup';
    const profile = !isGroup && chat.participants.length === 1 ? getProfile(chat.id) : null;
    
    // Collect the Unread Message count for 'Unread' emphasis and badging
    // Ensure muted chats OR muted profiles do not show unread glow
    const nUnread = (chat.muted || (profile && profile.muted)) ? 0 : countUnreadMessages(chat);

    // The Chat container (The ID is the Contact's npub)
    const divContact = document.createElement('div');
    if (nUnread) divContact.style.borderColor = '#59fcb3';
    divContact.classList.add('chatlist-contact');
    divContact.id = chat.id;

    // The Username + Message Preview container
    const divPreviewContainer = document.createElement('div');
    divPreviewContainer.classList.add('chatlist-contact-preview');

    // The avatar, if one exists
    const divAvatarContainer = document.createElement('div');
    divAvatarContainer.style.position = `relative`;
    divAvatarContainer.style.zIndex = `-1`;
    
    if (isGroup) {
        // For groups, show a group icon or placeholder
        const groupIcon = document.createElement('div');
        groupIcon.style.width = '50px';
        groupIcon.style.height = '50px';
        groupIcon.style.borderRadius = '50%';
        groupIcon.style.backgroundColor = '#444';
        groupIcon.style.display = 'flex';
        groupIcon.style.alignItems = 'center';
        groupIcon.style.justifyContent = 'center';
        groupIcon.innerHTML = '<span class="icon icon-chats" style="color: #fff;"></span>';
        divAvatarContainer.appendChild(groupIcon);
    } else if (profile?.avatar) {
        const imgAvatar = document.createElement('img');
        imgAvatar.src = profile?.avatar;
        divAvatarContainer.appendChild(imgAvatar);
    } else {
        // Otherwise, generate a Gradient Avatar
        divAvatarContainer.appendChild(pubkeyToAvatar(profile?.id || chat.id, profile?.nickname || profile?.name, 50));
    }

    // Add the "Status Icon" to the avatar, then plug-in the avatar container
    // TODO: currently, we "emulate" the status; messages in the last 5m are "online", messages in the last 30m are "away", otherwise; offline.
    const divStatusIcon = document.createElement('div');
    divStatusIcon.classList.add('avatar-status-icon');
    
    // Find the last message from the contact (not from the user)
    let cLastContactMsg = null;
    for (let i = chat.messages.length - 1; i >= 0; i--) {
        if (!chat.messages[i].mine) {
            cLastContactMsg = chat.messages[i];
            break;
        }
    }
    
    if (cLastContactMsg && cLastContactMsg.at > Date.now() - 60000 * 5) {
        // set the divStatusIcon .backgroundColor to green (online)
        divStatusIcon.style.backgroundColor = '#59fcb3';
        divAvatarContainer.appendChild(divStatusIcon);
    }
    else if (cLastContactMsg && cLastContactMsg.at > Date.now() - 60000 * 30) {
        // set to orange (away)
        divStatusIcon.style.backgroundColor = '#fce459';
        divAvatarContainer.appendChild(divStatusIcon);
    }
    // offline... don't show status icon at all (no need to append the divStatusIcon)
    
    divContact.appendChild(divAvatarContainer);

    // Add the name to the chat preview
    const h4ContactName = document.createElement('h4');
    if (isGroup) {
        // For groups, extract name from metadata or use a default
        h4ContactName.textContent = chat.metadata?.custom_fields?.name || `Group ${chat.id.substring(0, 8)}...`;
    } else {
        h4ContactName.textContent = profile?.nickname || profile?.name || chat.id;
        if (profile?.nickname || profile?.name) twemojify(h4ContactName);
    }
    h4ContactName.classList.add('cutoff')
    divPreviewContainer.appendChild(h4ContactName);

    // Display either their Last Message or Typing Indicator
    const cLastMsg = chat.messages[chat.messages.length - 1];
    const pChatPreview = document.createElement('p');
    pChatPreview.classList.add('cutoff');
    
    if (isGroup) {
        // Check for typing indicators in groups
        const activeTypers = chat.active_typers || [];
        const fIsTyping = activeTypers.length > 0;
        pChatPreview.classList.toggle('text-gradient', fIsTyping);
        
        if (fIsTyping) {
            // Display typing indicator with Discord-style multi-user support
            if (activeTypers.length === 1) {
                const typer = getProfile(activeTypers[0]);
                const name = typer?.nickname || typer?.name || 'Someone';
                pChatPreview.textContent = `${name} is typing...`;
            } else if (activeTypers.length === 2) {
                const typer1 = getProfile(activeTypers[0]);
                const typer2 = getProfile(activeTypers[1]);
                const name1 = typer1?.nickname || typer1?.name || 'Someone';
                const name2 = typer2?.nickname || typer2?.name || 'Someone';
                pChatPreview.textContent = `${name1} and ${name2} are typing...`;
            } else {
                // 3+ people typing
                const typer1 = getProfile(activeTypers[0]);
                const name1 = typer1?.nickname || typer1?.name || 'Someone';
                pChatPreview.textContent = `${name1} and ${activeTypers.length - 1} others are typing...`;
            }
        } else {
            const memberCount = chat.metadata?.custom_fields?.member_count ? parseInt(chat.metadata.custom_fields.member_count) : null;
            if (!cLastMsg) {
                pChatPreview.textContent = (memberCount != null)
                    ? `${memberCount} ${memberCount === 1 ? 'member' : 'members'}`
                    : 'No messages yet';
            } else if (cLastMsg.pending) {
                pChatPreview.textContent = `Sending...`;
            } else if (!cLastMsg.content && cLastMsg.attachments?.length) {
                // No text content but has attachments; display as an attachment
                let senderPrefix = '';
                if (cLastMsg.mine) {
                    senderPrefix = 'You: ';
                } else if (cLastMsg.npub) {
                    // Get sender's display name (nickname > name > npub prefix)
                    const senderProfile = getProfile(cLastMsg.npub);
                    const senderName = senderProfile?.nickname || senderProfile?.name || cLastMsg.npub.substring(0, 16);
                    senderPrefix = `${senderName}: `;
                }
                pChatPreview.textContent = senderPrefix + 'Sent a ' + getFileTypeInfo(cLastMsg.attachments[0].extension).description;
            } else {
                let senderPrefix = '';
                if (cLastMsg.mine) {
                    senderPrefix = 'You: ';
                } else if (cLastMsg.npub) {
                    // Get sender's display name (nickname > name > npub prefix)
                    const senderProfile = getProfile(cLastMsg.npub);
                    const senderName = senderProfile?.nickname || senderProfile?.name || cLastMsg.npub.substring(0, 16);
                    senderPrefix = `${senderName}: `;
                }
                pChatPreview.textContent = senderPrefix + cLastMsg.content;
                twemojify(pChatPreview);
            }
        }
    } else {
        // Check for typing indicators in DMs (using chat.active_typers)
        const activeTypers = chat.active_typers || [];
        const fIsTyping = activeTypers.length > 0;
        pChatPreview.classList.toggle('text-gradient', fIsTyping);
        
        if (fIsTyping) {
            // Typing; display the glowy indicator!
            pChatPreview.textContent = `Typing...`;
        } else if (!cLastMsg) {
            pChatPreview.textContent = 'Start a conversation';
        } else if (!cLastMsg.content && cLastMsg.attachments?.length && !cLastMsg.pending) {
            // Not typing, and no text; display as an attachment
            pChatPreview.textContent = (cLastMsg.mine ? 'You: ' : '') + 'Sent a ' + getFileTypeInfo(cLastMsg.attachments[0].extension).description;
        } else if (cLastMsg.pending) {
            // A message is pending: thus, we're still sending one
            pChatPreview.textContent = `Sending...`;
        } else {
            // Not typing; display their last message
            pChatPreview.textContent = (cLastMsg.mine ? 'You: ' : '') + cLastMsg.content;
            twemojify(pChatPreview);
        }
    }
    divPreviewContainer.appendChild(pChatPreview);

    // Add the Chat Preview to the contact UI
    // Note: as a hacky trick to make `divContact` receive all clicks, we set the z-index lower on it's children
    divPreviewContainer.style.zIndex = `-1`; // Note: used to prevent the button from appearing in front of the `Popup` UI
    divContact.appendChild(divPreviewContainer);

    // Display the "last message" time
    const pTimeAgo = document.createElement('p');
    pTimeAgo.classList.add('chatlist-contact-timestamp');
    if (cLastMsg) {
        pTimeAgo.textContent = timeAgo(cLastMsg.at);
        if (pTimeAgo.textContent !== 'Now') pTimeAgo.textContent += ` ago`;
    }
    // Apply 'Unread' final styling
    if (nUnread) pTimeAgo.style.color = '#59fcb3';
    divContact.appendChild(pTimeAgo);

    return divContact;
}

/**
 * Count the quantity of unread messages
 * @param {Chat} chat - The Chat we're checking
 * @returns {number} - The amount of unread messages, if any
 */
function countUnreadMessages(chat) {
    // If no messages, return 0
    if (!chat.messages || !chat.messages.length) return 0;
    
    // If last_read is set, count messages after it
    if (chat.last_read) {
        // Find the index of the last read message
        const lastReadIndex = chat.messages.findIndex(msg => msg.id === chat.last_read);
        if (lastReadIndex !== -1) {
            // Count non-mine messages after the last read message
            let unreadCount = 0;
            for (let i = lastReadIndex + 1; i < chat.messages.length; i++) {
                if (!chat.messages[i].mine) {
                    unreadCount++;
                }
            }
            return unreadCount;
        }
        // If last_read message not found, fall back to walk-back logic
    }
    
    // No last_read set or not found - walk backwards from the end
    let unreadCount = 0;
    
    // Iterate messages in reverse order (newest first)
    for (let i = chat.messages.length - 1; i >= 0; i--) {
        if (chat.messages[i].mine) {
            // If we find our own message first, everything before it is considered read
            // (because we responded to those messages)
            break;
        } else {
            // Count non-mine messages (unread)
            unreadCount++;
        }
    }
    
    return unreadCount;
}

/**
 * Sets a specific message as the last read message
 * @param {Chat} chat - The Chat to update
 * @param {Message|string} message - The Message object or message ID to set as last read
 */
function markAsRead(chat, message) {
    // If a Message object was provided, extract its ID
    const messageId = typeof message === 'string' ? message : message.id;

    // If we have a chat, update its last_read and notify backend
    if (chat) {
        chat.last_read = messageId;

        // Persist via backend using chat-based API
        invoke("mark_as_read", { chatId: chat.id, messageId: messageId });
    }
    // If no chat is supplied, do nothing (no profile-based persistence here)
}

/**
 * Send a NIP-17 message to a Nostr user
 * @param {string} pubkey - The user's pubkey
 * @param {string} content - The content of the message
 * @param {string?} replied_to - The reference of the message, if any
 */
async function message(pubkey, content, replied_to) {
    await invoke("message", { receiver: pubkey, content: content, repliedTo: replied_to });
}

/**
 * Send a file via NIP-96 server to a Nostr user or group
 * @param {string} pubkey - The user's pubkey or group_id
 * @param {string?} replied_to - The reference of the message, if any
 * @param {string} filepath - The absolute file path
 */
async function sendFile(pubkey, replied_to, filepath) {
    try {
        // Use the protocol-agnostic file_message command for both DMs and MLS groups
        await invoke("file_message", { receiver: pubkey, repliedTo: replied_to, filePath: filepath });
    } catch (e) {
        // Notify of an attachment send failure
        popupConfirm(e, '', true, '', 'vector_warning.svg');
    }
    nLastTypingIndicator = 0;
}

/**
 * A blocking function that continually polls NIP-96 servers for their configs.
 * 
 * Note: This function should only be called once, and COULD block for a very long time (i.e: if offline).
 */
async function warmupUploadServers() {
    // This simple function continually polls Vector's NIP-96 servers until configs are cached, for faster file uploads later
    while (true) {
        if (await invoke('warmup_nip96_servers')) break;
        // If we reach here, this warmup attempt failed: sleep for a bit and try again soon
        await sleep(5000);
    }
}

/**
 * Setup our Rust Event listeners, used for relaying the majority of backend changes
 */
async function setupRustListeners() {
    // Listen for MLS message events
    await listen('mls_message_new', async (evt) => {
        const { group_id, message } = evt.payload;
        console.log('MLS message received for group:', group_id, 'pending:', message?.pending, 'attachments:', message?.attachments?.length);
        
        // Validate message has required fields
        if (!message || !message.id || !message.at) {
            console.warn('Invalid message received (missing id or timestamp):', message);
            return;
        }
        
        // Find or create the group chat
        const chat = getOrCreateChat(group_id, 'MlsGroup');
        
        // Message is now a full Message object from unified storage!
        // It already has the correct format with attachments, reactions, etc.
        const newMessage = {
            id: message.id,
            content: message.content,
            replied_to: message.replied_to || null,
            preview_metadata: message.preview_metadata || null,
            attachments: message.attachments || [],
            reactions: message.reactions || [],
            at: message.at, // Already in milliseconds
            pending: message.pending || false,
            failed: message.failed || false,
            mine: message.mine,
            npub: message.npub || null // Sender's npub for group chats
        };
        
        // Check for duplicates
        const existingMsg = chat.messages.find(m => m.id === newMessage.id);
        if (existingMsg) {
            console.log('Duplicate message detected (already in memory):', newMessage.id);
            return;
        }
        
        // Clear typing indicator for the sender when they send a message
        if (!newMessage.mine && chat.active_typers && message.sender_npub) {
            // Remove the sender from active typers
            chat.active_typers = chat.active_typers.filter(npub => npub !== message.sender_npub);
            console.log('[TYPING] 💬 Cleared typing indicator after group message from:', message.sender_npub.substring(0, 16));
            
            // If this is the open chat, refresh the display
            if (strOpenChat === group_id) {
                openChat(group_id);
            }
        }
        
        // Add message to chat
        chat.messages.push(newMessage);
        
        // Sort messages by time
        chat.messages.sort((a, b) => a.at - b.at);
        
        // If this group has the open chat, update it
        if (strOpenChat === group_id) {
            console.log('Updating open group chat with new message, pending:', newMessage.pending);
            updateChat(chat, [newMessage]);
        } else {
            console.log('Group chat not open, message added to background chat');
        }
        
        // Resort chat list order by last message time so groups bubble to the top
        arrChats.sort((a, b) => {
            const aLast = a.messages[a.messages.length - 1];
            const bLast = b.messages[b.messages.length - 1];
            if (!aLast) return 1;
            if (!bLast) return -1;
            return bLast.at - aLast.at;
        });
        
        // Re-render chat list
        renderChatlist();
    });

    // Listen for MLS invite received events (real-time)
    await listen('mls_invite_received', async (evt) => {
        console.log('MLS invite received in real-time, refreshing invites list');
        // Reload invites list to show the new invite
        await loadMLSInvites();
    });

    // Listen for MLS welcome accepted events
    await listen('mls_welcome_accepted', async (evt) => {
        console.log('MLS welcome accepted, refreshing groups and invites');
        // Reload invites and groups
        await loadMLSInvites();
        await loadMLSGroups();
    });

    // Listen for MLS initial sync completion after joining a group
    await listen('mls_group_initial_sync', async (evt) => {
        try {
            const { group_id, processed, new: newCount } = evt.payload || {};
            console.log('MLS initial group sync complete:', group_id, 'processed:', processed, 'new:', newCount);

            // Ensure the group chat exists even if there are no messages yet
            const chat = getOrCreateChat(group_id, 'MlsGroup');
            await refreshGroupMemberCount(group_id);

            // If there are no messages loaded yet, fetch a small recent slice so we can render previews/order
            if (!chat.messages || chat.messages.length === 0) {
                try {
                    // Use unified chat message storage (same as DMs)
                    const messages = await invoke('get_chat_messages', {
                        chatId: group_id,
                        limit: 50
                    }) || [];

                    // Messages are already in the correct format from unified storage!
                    chat.messages = messages;
                } catch (e) {
                    console.warn('Failed to load initial group messages after sync:', group_id, e);
                    // Keep chat with zero messages; UI will show "No messages yet"
                    chat.messages = [];
                }
            }

            // Resort chat list order by last message time to reflect any loaded timeline
            arrChats.sort((a, b) => {
                const aLast = a.messages[a.messages.length - 1];
                const bLast = b.messages[b.messages.length - 1];
                if (!aLast) return 1;
                if (!bLast) return -1;
                return bLast.at - aLast.at;
            });

            // Re-render the chat list so empty groups show with "No messages yet" preview
            renderChatlist();
        } catch (e) {
            console.error('Error handling mls_group_initial_sync:', e);
        }
    });

    // Listen for Synchronisation Finish updates
    await listen('sync_finished', async (_) => {
        // Display that we finished syncing
        domSyncStatus.textContent = 'Synchronised';

        // Wait 1 second, then slide out and hide when done
        await slideout(domSyncStatusContainer, { delay: 1000 });

        // Reset the text and adjust the UI if necessary
        domSyncStatus.textContent = '';
        if (!strOpenChat) adjustSize();
    });

    // Listen for Synchronisation Slice updates
    await listen('sync_slice_finished', (_) => {
        // Continue synchronising until event `sync_finished` is emitted
        invoke("fetch_messages", { init: false });
    });

    // Listen for Synchronisation Progress updates
    await listen('sync_progress', (evt) => {
        // Display the dates we're syncing between
        const options = { month: 'short', day: 'numeric' };
        const start = new Date(evt.payload.since * 1000).toLocaleDateString('en-US', options);
        const end = new Date(evt.payload.until * 1000).toLocaleDateString('en-US', options);
        if (!fInit) domSyncStatusContainer.style.display = ``;
        domSyncStatus.textContent = `Syncing Messages between ${start} - ${end}`;
        if (!strOpenChat) adjustSize();
    });

    // Listen for Attachment Upload Progress events
    await listen('attachment_upload_progress', async (evt) => {
        if (strOpenChat) {
            let divUpload = document.getElementById(evt.payload.id + '_file');
            if (divUpload) {
                // Update the Download Progress bar
                divUpload.style.width = `${evt.payload.progress}%`;
            }
        }
    });

    // Listen for Attachment Download Progress events
    await listen('attachment_download_progress', async (evt) => {
        // Update the in-memory attachment
        if (strOpenChat) {
            let divDownload = document.getElementById(evt.payload.id);
            if (divDownload) {
                // Check if we need a text label (for non-image files)
                let iLabel = divDownload.querySelector('.download-label');
                if (iLabel) {
                    // Update the text with progress
                    iLabel.textContent = `Downloading... (${evt.payload.progress}%)`;
                }
                
                let divBar = divDownload.querySelector('.progress-bar');
                if (divBar) {
                    // Update the Download Progress bar
                    divBar.style.width = `${evt.payload.progress}%`;
                } else {
                    // Create the Download Progress container
                    let newDivDownload = document.createElement('div');
                    newDivDownload.id = evt.payload.id;
                    newDivDownload.style.minWidth = `200px`;
                    newDivDownload.style.textAlign = `center`;
                    
                    // For non-image files, add a text label
                    // Check if the element being updated is a non-image file by looking for existing download button attributes
                    const attachmentElement = document.getElementById(evt.payload.id);
                    const isNonImageAttachment = attachmentElement && (attachmentElement.hasAttribute('download') || attachmentElement.classList.contains('btn'));
                    
                    if (isNonImageAttachment) {
                        const iLabel = document.createElement('i');
                        iLabel.classList.add('download-label');
                        iLabel.textContent = `Downloading... (${evt.payload.progress}%)`;
                        iLabel.style.display = `block`;
                        iLabel.style.marginBottom = `5px`;
                        newDivDownload.appendChild(iLabel);
                    }

                    // Create the Download Progress bar
                    divBar = document.createElement('div');
                    divBar.classList.add('progress-bar');
                    divBar.style.width = `0%`;
                    divBar.style.height = `5px`;
                    divBar.style.marginTop = `0`;
                    newDivDownload.appendChild(divBar);

                    // Replace the previous UI
                    divDownload.replaceWith(newDivDownload);
                }
            }
        }
    });

    // Listen for Attachment Download Results
    await listen('attachment_download_result', async (evt) => {
        // Update the in-memory attachment (works for both DMs and Group Chats)
        let cChat = getChat(evt.payload.profile_id);
        if (!cChat) return;
        
        let cMsg = cChat.messages.find(m => m.id === evt.payload.msg_id);
        if (!cMsg) return;
    
        // When an attachment is being updated (i.e: post-hashing ID change), we reference the original nonce-based hash via old_id, otherwise, we use ID, as nothing changed
        let cAttachment = cMsg.attachments.find(a => a.id === evt.payload?.old_id || evt.payload.id);
        if (!cAttachment) return;

        cAttachment.downloading = false;
        if (evt.payload.success) {
            cAttachment.downloaded = true;
            // Update our ID and Path
            if (evt.payload.old_id) {
                cAttachment.id = evt.payload.id;
                cAttachment.path = cAttachment.path.replace(evt.payload.old_id, evt.payload.id);
            }

            // If this user has an open chat, then update the rendered message
            if (strOpenChat === evt.payload.profile_id) {
                const domMsg = document.getElementById(evt.payload.msg_id);
                const profile = getProfile(evt.payload.profile_id);
                domMsg?.replaceWith(renderMessage(cMsg, profile, evt.payload.msg_id));

                // Scroll accordingly
                softChatScroll();
            }
        } else {
            // Display the reason the download failed and allow restarting it
            const divDownload = document.getElementById(evt.payload.id);
            const iFailed = document.createElement('i');
            iFailed.id = evt.payload.id;
            iFailed.toggleAttribute('download', true);
            iFailed.setAttribute('npub', evt.payload.profile_id);
            iFailed.setAttribute('msg', evt.payload.msg_id);
            iFailed.classList.add('btn');
            iFailed.textContent = `Retry Download (${evt.payload.result})`;
            divDownload.replaceWith(iFailed);
        }
    });

    // Listen for profile updates
    await listen('profile_update', (evt) => {
        // Check if the frontend is already aware
        const nProfileIdx = arrProfiles.findIndex(p => p.id === evt.payload.id);
        if (nProfileIdx >= 0) {
            // Update our frontend memory
            arrProfiles[nProfileIdx] = evt.payload;

            // If this is our profile, make sure to render it's changes
            if (arrProfiles[nProfileIdx].mine) {
                renderCurrentProfile(arrProfiles[nProfileIdx]);
            }
        } else {
            // Add the new profile
            arrProfiles.push(evt.payload);
        }
        
        // If this user has an open chat, then soft-update the chat header
        if (strOpenChat === evt.payload.id) {
            const chat = getDMChat(evt.payload.id);
            const profile = getProfile(evt.payload.id);
            if (chat && profile) {
                updateChat(chat, [], profile);
            }
        }
        
        // If this user is being viewed in the Expanded Profile View, update it
        // Note: no need to update our own, it makes editing very weird
        if (!evt.payload.mine && domProfileId.textContent === evt.payload.id) {
            renderProfileTab(evt.payload);
        }
        
        // Render the Chat List
        renderChatlist();
    });

    await listen('profile_muted', (evt) => {
        // Update the chat's muted status
        const cChat = getDMChat(evt.payload.profile_id);
        if (cChat) {
            cChat.muted = evt.payload.value;
        }
        
        // Also update profile if it exists
        const cProfile = getProfile(evt.payload.profile_id);
        if (cProfile) {
            cProfile.muted = evt.payload.value;
        }

        // If this profile is Expanded, update the Mute UI
        if (domProfileId.textContent === evt.payload.profile_id && cProfile) {
            domProfileOptionMute.querySelector('span').classList.replace('icon-volume-' + (cProfile.muted ? 'max' : 'mute'), 'icon-volume-' + (cProfile.muted ? 'mute' : 'max'));
            domProfileOptionMute.querySelector('p').innerText = cProfile.muted ? 'Unmute' : 'Mute';
        }

        // Re-render the chat list to immediately reflect glow/badge changes
        renderChatlist();
    });

    await listen('profile_nick_changed', (evt) => {
        // Update the profile's nickname
        const cProfile = getProfile(evt.payload.profile_id);
        if (cProfile) {
            cProfile.nickname = evt.payload.value;
            
            // If this profile is Expanded, update the UI
            if (domProfileId.textContent === evt.payload.profile_id) {
                renderProfileTab(cProfile);
            }
        }
    });

    // Listen for typing indicator updates (both DMs and Groups)
    await listen('typing-update', (evt) => {
        const { conversation_id, typers } = evt.payload;
        
        // Find the chat (could be DM or group)
        const chat = arrChats.find(c => c.id === conversation_id);
        if (!chat) return;
        
        // Only log for groups
        const isGroup = chat.chat_type === 'MlsGroup';
        if (isGroup) {
            console.log('[TYPING] 📥 Frontend received typing-update:', { conversation_id: conversation_id.substring(0, 16), typers });
        }
        
        // Store the typers array and update timestamp
        chat.active_typers = typers || [];
        chat.last_typing_update = Date.now() / 1000;
        
        if (isGroup) {
            console.log('[TYPING] 💾 Updated chat.active_typers:', { chat_id: chat.id.substring(0, 16), active_typers: chat.active_typers });
        }
        
        // If this chat is currently open, update the chat header subtext
        if (strOpenChat === conversation_id) {
            if (isGroup) console.log('[TYPING] 🔄 Updating chat header subtext');
            updateChatHeaderSubtext(chat);
        }
        
        // Update the chat list preview
        if (isGroup) console.log('[TYPING] 🔄 Refreshing chat list');
        renderChatlist();
    });

    // Listen for incoming DM messages
    await listen('message_new', (evt) => {
        // Get the chat for this message (chat_id is the npub for DMs)
        let chat = getOrCreateDMChat(evt.payload.chat_id);
        
        // Get the new message
        const newMessage = evt.payload.message;

        // Double-check we haven't received this twice
        const existingMsg = chat.messages.find(m => m.id === newMessage.id);
        if (existingMsg) return;

        // Clear typing indicator for the sender when they send a message
        if (!newMessage.mine && chat.active_typers) {
            // Remove the sender from active typers
            const senderNpub = evt.payload.chat_id;
            chat.active_typers = chat.active_typers.filter(npub => npub !== senderNpub);
            
            // If this is the open chat, refresh the display
            if (strOpenChat === evt.payload.chat_id) {
                openChat(evt.payload.chat_id);
            }
        }

        // Find the correct position to insert the message based on timestamp
        const messages = chat.messages;

        // Check if the array is empty or the new message is newer than the newest message
        if (messages.length === 0 || newMessage.at > messages[messages.length - 1].at) {
            // Insert at the end (newest)
            messages.push(newMessage);

            // Sort chats by last message time
            arrChats.sort((a, b) => {
                const aLastMsg = a.messages[a.messages.length - 1];
                const bLastMsg = b.messages[b.messages.length - 1];
                if (!aLastMsg) return 1;
                if (!bLastMsg) return -1;
                return bLastMsg.at - aLastMsg.at;
            });
        }
        // Check if the new message is older than the oldest message
        else if (newMessage.at < messages[0].at) {
            // Insert at the beginning (oldest)
            messages.unshift(newMessage);
        }
        // Otherwise, find the correct position in the middle
        else {
            // Binary search for better performance with large message arrays
            let low = 0;
            let high = messages.length - 1;

            while (low <= high) {
                const mid = Math.floor((low + high) / 2);

                if (messages[mid].at < newMessage.at) {
                    low = mid + 1;
                } else {
                    high = mid - 1;
                }
            }

            // Insert the message at the correct position (low is now the index where it should go)
            messages.splice(low, 0, newMessage);
        }

        // If this user has the open chat, then update the chat too
        if (strOpenChat === evt.payload.chat_id) {
            updateChat(chat, [newMessage]);
        }

        // Render the Chat List
        renderChatlist();
    });

    // Listen for existing message updates
    await listen('message_update', (evt) => {
        // Find the message we're updating - works for both DMs and groups
        const cChat = getChat(evt.payload.chat_id);
        if (!cChat) return;
        const nMsgIdx = cChat.messages.findIndex(m => m.id === evt.payload.old_id);
        if (nMsgIdx === -1) return;

        // Update it
        cChat.messages[nMsgIdx] = evt.payload.message;

        // If this chat is open, then update the rendered message
        if (strOpenChat === evt.payload.chat_id) {
            // TODO: is there a slight possibility of a race condition here? i.e: `message_update` calls before `message_new` and thus domMsg isn't found?
            const domMsg = document.getElementById(evt.payload.old_id);
            
            // For DMs, get the profile; for groups, profile will be null
            const profile = getProfile(evt.payload.chat_id);
            domMsg?.replaceWith(renderMessage(evt.payload.message, profile, evt.payload.old_id));

            // If the old ID was a pending ID (our message), make sure to update and scroll accordingly
            if (evt.payload.old_id.startsWith('pending')) {
                strLastMsgID = evt.payload.message.id;
                softChatScroll();
            }
        }

        // Render the Chat List
        renderChatlist();
    });

    // Listen for Vector Voice AI (Whisper) model download progression updates
    await listen('whisper_download_progress', async (evt) => {
        // Update the progression UI
        const spanProgression = document.getElementById('voice-model-download-progression');
        if (spanProgression) spanProgression.textContent = `(${evt.payload.progress}%)`;
    });

    // Listen for Windows-specific Overlay Icon update requests
    // Note: this API seems unavailable in Tauri's Rust backend, so we're using the JS API as a workaround
    await listen('update_overlay_icon', async (evt) => {
        // Enable or Disable our notification badge Overlay Icon
        await getCurrentWindow().setOverlayIcon(evt.payload.enable ? "./icons/icon_badge_notification.png" : undefined);
    });

    // Listen for relay status changes
    await listen('relay_status_change', (evt) => {
        // Update the relay status in the network list
        const relayItem = document.querySelector(`[data-relay-url="${evt.payload.url}"]`);
        if (relayItem) {
            const statusElement = relayItem.querySelector('.relay-status');
            if (statusElement) {
                // Remove all status classes
                statusElement.classList.remove('connected', 'connecting', 'disconnected', 'pending', 'initialized', 'terminated', 'banned');
                // Add the new status class
                statusElement.classList.add(evt.payload.status);
                // Update the text
                statusElement.textContent = evt.payload.status;
            }
        }
    });
}

// Toggle chat menu popup
domChatMenuBtn.onclick = (e) => {
    e.stopPropagation();
    const isVisible = domChatMenuPopup.style.display === 'block';
    domChatMenuPopup.style.display = isVisible ? 'none' : 'block';
    
    // Update mute button state based on current chat
    if (!isVisible && strOpenChat) {
        updateMuteButtonUI(strOpenChat);
    }
};

// Close menu when clicking outside
document.addEventListener('click', (e) => {
    if (domChatMenuPopup.style.display === 'block' && 
        !domChatMenuPopup.contains(e.target) && 
        e.target !== domChatMenuBtn && 
        !domChatMenuBtn.contains(e.target)) {
        domChatMenuPopup.style.display = 'none';
    }
});

// Self-Destructing Messages
domChatMenuSelfDestruct.onclick = () => {
    domChatMenuPopup.style.display = 'none';
    popupConfirm(
        'Self-Destructing Messages',
        'This feature allows messages to automatically delete after a set time period.',
        true,
        '',
        'vector_warning.svg'
    );
};

// Change Wallpaper
domChatMenuWallpaper.onclick = () => {
    domChatMenuPopup.style.display = 'none';
    const profile = getProfile(strOpenChat);
    if (!profile) return;
    
    popupConfirm(
        'Change Wallpaper',
        'Select a new wallpaper for this chat.',
        true,
        '',
        'vector_warning.svg'
    );
};

// Change Nickname
domChatMenuNickname.onclick = async () => {
    domChatMenuPopup.style.display = 'none';
    const profile = getProfile(strOpenChat);
    if (!profile) return;
    
    const nick = await popupConfirm('Choose a Nickname', '', false, 'Nickname');
    if (nick === false) return;
    
    if (nick.length >= 30) {
        return popupConfirm(
            'Woah woah!',
            'A ' + nick.length + '-character nickname seems excessive!',
            true,
            '',
            'vector_warning.svg'
        );
    }
    
    await invoke('set_nickname', { npub: profile.id, nickname: nick });
};

// Share a Profile
domChatMenuShare.onclick = () => {
    domChatMenuPopup.style.display = 'none';
    const profile = getProfile(strOpenChat);
    if (!profile) return;
    
    popupConfirm(
        'Share Profile',
        'Share this profile with others.',
        true,
        '',
        'vector_warning.svg'
    );
};

// Send a Gift
domChatMenuGift.onclick = () => {
    domChatMenuPopup.style.display = 'none';
    popupConfirm(
        'Send a Gift',
        'Send digital gifts to your contact.',
        true,
        '',
        'vector_warning.svg'
    );
};

// Block
domChatMenuBlock.onclick = () => {
    domChatMenuPopup.style.display = 'none';
    const profile = getProfile(strOpenChat);
    if (!profile) return;
    
    popupConfirm(
        'Block User',
        'Blocking will prevent this user from contacting you.',
        true,
        '',
        'vector_warning.svg'
    );
};

// Helper function to update mute button UI based on profile state
function updateMuteButtonUI(npub) {
    const profile = getProfile(npub);
    if (!profile) return;
    
    const isMuted = profile.muted || false;
    const muteIcon = domChatMenuMute.querySelector('.icon');
    const muteText = domChatMenuMute.querySelector('span:last-child');
    
    if (isMuted) {
        muteIcon.classList.remove('icon-volume-max');
        muteIcon.classList.add('icon-volume-mute');
        muteText.textContent = 'Unmute';
        domChatMenuMute.classList.add('muted');
    } else {
        muteIcon.classList.remove('icon-volume-mute');
        muteIcon.classList.add('icon-volume-max');
        muteText.textContent = 'Mute';
        domChatMenuMute.classList.remove('muted');
    }
}

// Mute/Unmute 
domChatMenuMute.onclick = async () => {
    domChatMenuPopup.style.display = 'none';
    const profile = getProfile(strOpenChat);
    if (!profile) return;
    
    await invoke('toggle_muted', { npub: profile.id });
};

// Remove
domChatMenuRemove.onclick = () => {
    domChatMenuPopup.style.display = 'none';
    const profile = getProfile(strOpenChat);
    if (!profile) return;
    
    popupConfirm(
        'Remove Chat',
        'This will delete all messages from this conversation. This action cannot be undone.',
        true,
        '',
        'vector_warning.svg'
    );
};

// Report
domChatMenuReport.onclick = () => {
    domChatMenuPopup.style.display = 'none';
    const profile = getProfile(strOpenChat);
    if (!profile) return;
    
    popupConfirm(
        'Report User',
        'Report this user for violating community guidelines.',
        true,
        '',
        'vector_warning.svg'
    );
};

/**
 * A flag that indicates when Vector is still in it's initiation sequence
 */
let fInit = true;

/**
 * Renders the relay list in the Settings Network section
 */
async function renderRelayList() {
    try {
        const relays = await invoke('get_relays');
        const networkList = document.getElementById('network-list');
        
        // Clear existing content
        networkList.innerHTML = '';
        
        // Create relay items
        relays.forEach(relay => {
            const relayItem = document.createElement('div');
            relayItem.className = 'relay-item';
            relayItem.setAttribute('data-relay-url', relay.url);
            
            const relayUrl = document.createElement('span');
            relayUrl.className = 'relay-url';
            relayUrl.textContent = relay.url;
            
            const relayStatus = document.createElement('span');
            relayStatus.className = `relay-status ${relay.status}`;
            relayStatus.textContent = relay.status;
            
            relayItem.appendChild(relayUrl);
            relayItem.appendChild(relayStatus);
            networkList.appendChild(relayItem);
        });
    } catch (error) {
        console.error('Failed to fetch relays:', error);
    }
}

/**
 * Login to the Nostr network
 */
async function login() {
    if (strPubkey) {
        // Connect to Nostr
        await invoke("connect");

        // Warmup our Upload Servers
        warmupUploadServers();

        // Setup our Rust Event listeners for efficient back<-->front sync
        await setupRustListeners();

        // Setup unified progress operation event listener
        await listen('progress_operation', (evt) => {
            const { type, current, total, message } = evt.payload;
            
            switch (type) {
                case 'start':
                    domLoginEncryptTitle.textContent = message;
                    domLoginEncryptTitle.classList.add('text-gradient');
                    domLoginEncryptTitle.style.color = '';
                    break;
                    
                case 'progress':
                    if (current && total) {
                        const progress = Math.round((current / total) * 100);
                        domLoginEncryptTitle.textContent = `${message} (${progress}%)`;
                    } else {
                        domLoginEncryptTitle.textContent = message;
                    }
                    break;
                    
                case 'complete':
                    domLoginEncryptTitle.textContent = message;
                    domLoginEncryptTitle.classList.remove('text-gradient');
                    break;
                    
                case 'error':
                    domLoginEncryptTitle.textContent = message;
                    domLoginEncryptTitle.classList.remove('text-gradient');
                    domLoginEncryptTitle.style.color = 'red';
                    break;
            }
        });

        // Setup a Rust Listener for the backend's init finish
        await listen('init_finished', (evt) => {
            // The backend now sends both profiles (without messages) and chats (with messages)
            arrProfiles = evt.payload.profiles || [];
            arrChats = evt.payload.chats || [];

            // Fadeout the login and encryption UI
            domLogin.classList.add('fadeout-anim');
            domLogin.addEventListener('animationend', async () => {
                domLogin.classList.remove('fadeout-anim');
                domLoginInput.value = "";
                domLogin.style.display = 'none';
                domLoginEncrypt.style.display = 'none';

                // Fade-in the navbar
                domNavbar.style.display = '';
                domNavbar.classList.add('fadein-anim');
                domNavbar.addEventListener('animationend', () => {
                    domNavbar.classList.remove('fadein-anim');

                    // Fade-in the bookmarks icon
                    domChatBookmarksBtn.style.display = 'flex';
                    domChatBookmarksBtn.classList.add('fadein-anim');
                    domChatBookmarksBtn.addEventListener('animationend', () => domChatBookmarksBtn.classList.remove('fadein-anim'), { once: true });
                }, { once: true });

                // Render our profile with an intro animation
                const cProfile = arrProfiles.find(p => p.mine);
                renderCurrentProfile(cProfile);
                domAccount.style.display = ``;
                domAccount.classList.add('fadein-anim');
                domAccount.addEventListener('animationend', () => domAccount.classList.remove('fadein-anim'), { once: true });

                // Display our Synchronisation Status
                domSyncStatusContainer.classList.add('intro-anim');
                domSyncStatusContainer.addEventListener('animationend', () => domSyncStatusContainer.classList.remove('intro-anim'), { once: true });
                if (domSyncStatus.textContent) domSyncStatusContainer.style.display = ``;

                // Finished boot!
                fInit = false;

                // Render the chatlist with an intro animation
                domChatList.classList.add('intro-anim');
                renderChatlist();
                domChatList.addEventListener('animationend', () => domChatList.classList.remove('intro-anim'), { once: true });

                // Append and fade-in a "Start New Chat" button
                const btnStartChat = document.createElement('button');
                btnStartChat.id = `new-chat-btn`;
                btnStartChat.classList.add('new-chat-btn', 'btn', 'intro-anim');
                btnStartChat.innerHTML = '<span style="width: 100%">Start a New Chat</span><span class="icon icon-new-msg"></span>';
                btnStartChat.onclick = openNewChat;
                btnStartChat.addEventListener('animationend', () => btnStartChat.classList.remove('intro-anim'), { once: true });
                domChatList.before(btnStartChat);
                adjustSize();
                // After login UI finishes and "Start a New Chat" button exists, add "Create Group" launcher
                ensureCreateGroupButton();

                // Setup a subscription for new websocket messages
                invoke("notifs");

                // Setup our Unread Counters
                await invoke("update_unread_counter");

                // Monitor relay connections
                invoke("monitor_relay_connections");

                // Render the initial relay list
                renderRelayList();
                
                // Initialize the updater
                initializeUpdater();
            }, { once: true });
        });

        // Load and Decrypt our database; fetching the full chat state from disk for immediate bootup
        domLoginEncryptTitle.textContent = `Decrypting Database...`;

        // Note: this also begins the Rust backend's iterative sync, thus, init should ONLY be called once, to initiate it
        init();
    }
}

/**
 * Renders the user's own profile UI in the chat list
 * @param {Profile} cProfile 
 */
function renderCurrentProfile(cProfile) {
    /* Chatlist Tab */

    // Reset any existing UI
    domAccount.innerHTML = ``;

    // Create the 'Name + Avatar' row
    const divRow = document.createElement('div');
    divRow.classList.add('row');

    // Render our avatar (if we have one)
    let domAvatar;
    if (cProfile?.avatar) {
        domAvatar = document.createElement('img');
        domAvatar.src = cProfile.avatar;
    } else {
        // Display our Gradient Avatar
        domAvatar = pubkeyToAvatar(strPubkey, cProfile?.nickname || cProfile?.name, 50);
    }
    domAvatar.classList.add('btn');
    domAvatar.onclick = () => openProfile();
    divRow.appendChild(domAvatar);

    // Render our Display Name and npub
    const h2DisplayName = document.createElement('h2');
    h2DisplayName.textContent = cProfile?.nickname || cProfile?.name || strPubkey.substring(0, 10) + '…';
    h2DisplayName.classList.add('btn', 'cutoff');
    h2DisplayName.style.fontFamily = `Rubik`;
    h2DisplayName.style.marginTop = `auto`;
    h2DisplayName.style.marginBottom = `auto`;
    h2DisplayName.style.maxWidth = `calc(100% - 150px)`;
    h2DisplayName.onclick = () => openProfile();
    if (cProfile?.nickname || cProfile?.name) twemojify(h2DisplayName);
    divRow.appendChild(h2DisplayName);

    // Add the username row
    domAccount.appendChild(divRow);

    // Render our status
    const pStatus = document.createElement('p');
    pStatus.textContent = cProfile?.status?.title || 'Set a Status';
    pStatus.classList.add('status', 'btn', 'cutoff', 'chat-contact-status');
    pStatus.onclick = askForStatus;
    twemojify(pStatus);
    domAccount.appendChild(pStatus);

    /* Start Chat Tab */
    // Render our Share npub
    domShareNpub.textContent = strPubkey;
}

/**
 * Render the Profile tab based on a given profile
 * @param {Profile} cProfile 
 */
function renderProfileTab(cProfile) {
    // Display Name
    domProfileName.innerHTML = cProfile?.nickname || cProfile?.name || strPubkey.substring(0, 10) + '…';
    if (cProfile?.nickname || cProfile?.name) twemojify(domProfileName);

    // Status
    const strStatusPlaceholder = cProfile.mine ? 'Set a Status' : '';
    domProfileStatus.innerHTML = cProfile?.status?.title || strStatusPlaceholder;
    if (cProfile?.status?.title) twemojify(domProfileStatus);

    // Adjust our Profile Name class to manage space according to Status visibility
    domProfileName.classList.toggle('chat-contact', !domProfileStatus.textContent);
    domProfileName.classList.toggle('chat-contact-with-status', !!domProfileStatus.textContent);

    // Banner - keep original structure but add click handler
    if (cProfile.banner) {
        if (domProfileBanner.tagName === 'DIV') {
            const newBanner = document.createElement('img');
            domProfileBanner.replaceWith(newBanner);
            domProfileBanner = newBanner;
        }
        domProfileBanner.src = cProfile.banner;
    } else {
        if (domProfileBanner.tagName === 'IMG') {
            const newBanner = document.createElement('div');
            newBanner.style.backgroundColor = 'rgb(27, 27, 27)';
            domProfileBanner.replaceWith(newBanner);
            domProfileBanner = newBanner;
        }
    }
    domProfileBanner.classList.add('profile-banner');
    domProfileBanner.onclick = cProfile.mine ? askForBanner : null;
    if (cProfile.mine) domProfileBanner.classList.add('btn');

    // Avatar - keep original structure but add click handler
    if (cProfile.avatar) {
        if (domProfileAvatar.tagName === 'DIV') {
            const newAvatar = document.createElement('img');
            domProfileAvatar.replaceWith(newAvatar);
            domProfileAvatar = newAvatar;
        }
        domProfileAvatar.src = cProfile.avatar;
    } else {
        const newAvatar = pubkeyToAvatar(strPubkey, cProfile?.nickname || cProfile?.name, 175);
        domProfileAvatar.replaceWith(newAvatar);
        domProfileAvatar = newAvatar;
    }
    domProfileAvatar.classList.add('profile-avatar');
    domProfileAvatar.onclick = cProfile.mine ? askForAvatar : null;
    if (cProfile.mine) domProfileAvatar.classList.add('btn');

    // Secondary Display Name
    const strNamePlaceholder = cProfile.mine ? 'Set a Display Name' : '';
    domProfileNameSecondary.innerHTML = cProfile?.nickname || cProfile?.name || strNamePlaceholder;
    if (cProfile?.nickname || cProfile?.name) twemojify(domProfileNameSecondary);

    // Secondary Status
    domProfileStatusSecondary.innerHTML = domProfileStatus.innerHTML;

    // Badges
    domProfileBadgeInvite.style.display = 'none';
    invoke("get_invited_users", { npub: cProfile.id }).then(count => {
        if (count > 0) {
            domProfileBadgeInvite.style.display = '';
            domProfileBadgeInvite.onclick = () => {
                popupConfirm('Vector Beta Inviter', `${cProfile.mine ? 'You' : 'They' } have invited <b>${count} ${count === 1 ? 'user' : 'users'}</b> to the Vector Beta!`, true, '', 'vector_badge_placeholder.svg');
            }
        }
    }).catch(e => {});

    // npub display
    const profileNpub = document.getElementById('profile-npub');
    if (profileNpub) {
        profileNpub.textContent = cProfile.id;
    }

    // Description
    const strDescriptionPlaceholder = cProfile.mine ? (cProfile?.about || 'Set an About Me') : '';
    domProfileDescription.textContent = cProfile?.about || strDescriptionPlaceholder;
    twemojify(domProfileDescription);

    // npub
    domProfileId.textContent = cProfile.id;

    // Add npub copy functionality
    document.getElementById('profile-npub-copy')?.addEventListener('click', (e) => {
        const npub = document.getElementById('profile-npub')?.textContent;
        if (npub) {
            navigator.clipboard.writeText(npub).then(() => {
                const copyBtn = e.target.closest('.profile-npub-copy');
                if (copyBtn) {
                    copyBtn.innerHTML = '<span class="icon icon-check"></span>';
                    setTimeout(() => {
                        copyBtn.innerHTML = '<span class="icon icon-copy"></span>';
                    }, 2000);
                }
            });
        }
    });

    // If this is OUR profile: make the elements clickable, hide the "Contact Options"
    if (cProfile.mine) {
        // Hide Contact Options
        domProfileOptions.style.display = 'none';

        // Show edit buttons and set their click handlers
        document.querySelector('.profile-avatar-edit').style.display = 'flex';
        document.querySelector('.profile-avatar-edit').onclick = askForAvatar;
        
        document.querySelector('.profile-banner-edit').style.display = 'flex';
        document.querySelector('.profile-banner-edit').onclick = askForBanner;
        
        // Hide the 'Back' button and deregister its clickable function
        domProfileBackBtn.style.display = 'none';
        domProfileBackBtn.onclick = null;

        // Force banner on profile edit screen
        domProfileBanner.backgroundColor = 'rgb(27, 27, 27)';
        domProfileBanner.height = '';
        
        // Display the Navbar
        domNavbar.style.display = '';

        // Configure other clickables
        domProfileName.onclick = askForUsername;
        domProfileName.classList.add('btn');
        domProfileStatus.onclick = askForStatus;
        domProfileStatus.classList.add('btn');
        domProfileNameSecondary.onclick = askForUsername;
        domProfileNameSecondary.classList.add('btn');
        domProfileStatusSecondary.onclick = askForStatus;
        domProfileStatusSecondary.classList.add('btn');
        domProfileDescription.onclick = editProfileDescription;
        domProfileDescription.classList.add('btn');
    } else {
        // Show Contact Options
        domProfileOptions.style.display = '';

        // Setup Mute option
        domProfileOptionMute.querySelector('span').classList.replace('icon-volume-' + (cProfile.muted ? 'max' : 'mute'), 'icon-volume-' + (cProfile.muted ? 'mute' : 'max'));
        domProfileOptionMute.querySelector('p').innerText = cProfile.muted ? 'Unmute' : 'Mute';
        domProfileOptionMute.onclick = () => invoke('toggle_muted', { npub: cProfile.id });

        // Setup Nickname option
        domProfileOptionNickname.onclick = async () => {
            const nick = await popupConfirm('Choose a Nickname', '', false, 'Nickname');
            // Check if they cancelled the nicknaming (resetting a nickname with an empty '' result is fine, though)
            if (nick === false) return;
            // Ensure it's not massive
            if (nick.length >= 30) return popupConfirm('Woah woah!', 'A ' + nick.length + '-character nickname seems excessive!', true, '', 'vector_warning.svg');
            await invoke('set_nickname', { npub: cProfile.id, nickname: nick });
        }

        // Hide edit buttons
        document.querySelector('.profile-avatar-edit').style.display = 'none';
        document.querySelector('.profile-banner-edit').style.display = 'none';
        
        // Remove click handlers from avatar and banner
        domProfileAvatar.onclick = null;
        domProfileAvatar.classList.remove('btn');
        domProfileBanner.onclick = null;
        domProfileBanner.classList.remove('btn');
        if (!cProfile.banner) {
            domProfileBanner.style.backgroundColor = '';
            domProfileBanner.style.height = '115px';
        } else {
            domProfileBanner.style.backgroundColor = 'rgb(27, 27, 27)';
            domProfileBanner.style.height = '';
        }
        
        // Show the 'Back' button and link it to the profile's chat
        domProfileBackBtn.style.display = '';
        domProfileBackBtn.onclick = () => openChat(cProfile.id);
        
        // Hide the Navbar
        domNavbar.style.display = 'none';

        // Remove other clickables
        domProfileName.onclick = null;
        domProfileName.classList.remove('btn');
        domProfileStatus.onclick = null;
        domProfileStatus.classList.remove('btn');
        domProfileNameSecondary.onclick = null;
        domProfileNameSecondary.classList.remove('btn');
        domProfileStatusSecondary.onclick = null;
        domProfileStatusSecondary.classList.remove('btn');
        domProfileDescription.onclick = null;
        domProfileDescription.classList.remove('btn');
    }
}

/**
 * Display the Invite code input flow.
 * @param {string} pkey - A private key to encrypt.
 */
function openInviteFlow(pkey) {
    domLoginStart.style.display = 'none';
    domLoginImport.style.display = 'none';
    domLoginInvite.style.display = '';
    
    // Focus on the invite input
    domInviteInput.focus();
    
    // Handle invite code submission
    domInviteBtn.onclick = async () => {
        const inviteCode = domInviteInput.value.trim();
        if (!inviteCode) {
            return popupConfirm('Please enter an invite code', '', true, '', 'vector_warning.svg');
        }
        
        try {
            // Accept the invite code
            await invoke('accept_invite_code', { inviteCode });
            
            // Hide invite screen and show welcome screen
            domLoginInvite.style.display = 'none';
            showWelcomeScreen(pkey);
        } catch (e) {
            // Display the specific error from the backend
            const errorMessage = e.toString() || 'Please check your invite code and try again.';
            popupConfirm('Invalid invite code', errorMessage, true, '', 'vector_warning.svg');
        }
    };
    
    // Handle enter key on invite input
    domInviteInput.onkeydown = async (evt) => {
        if (evt.code === 'Enter' || evt.code === 'NumpadEnter') {
            evt.preventDefault();
            domInviteBtn.click();
        }
    };
    
    // Handle enter key on invite input
    domInviteInput.onkeydown = async (evt) => {
        if (evt.code === 'Enter' || evt.code === 'NumpadEnter') {
            evt.preventDefault();
            domInviteBtn.click();
        }
    };
}

/**
 * Display the welcome screen after successful invite code acceptance
 * @param {string} pkey - A private key to encrypt after the welcome screen
 */
function showWelcomeScreen(pkey) {
    // Hide the logo and subtext
    const domLogo = document.querySelector('.login-logo');
    const domSubtext = document.querySelector('.login-subtext');
    domLogo.style.display = 'none';
    domSubtext.style.display = 'none';
    
    // Show the welcome screen
    domLoginWelcome.style.display = '';
    
    // After 5 seconds, transition to the encryption flow
    setTimeout(() => {
        domLoginWelcome.style.display = 'none';
        // Restore the logo and subtext
        domLogo.style.display = '';
        domSubtext.style.display = '';
        openEncryptionFlow(pkey, false);
    }, 5000);
}

/**
 * Display the Encryption/Decryption flow.
 * @param {string} pkey - A private key to encrypt.
 * @param {boolean} fUnlock - Whether we're unlocking an existing key, or encrypting the given one.
 */
function openEncryptionFlow(pkey, fUnlock = false) {
    domLoginStart.style.display = 'none';
    domLoginImport.style.display = 'none';
    domLoginInvite.style.display = 'none';
    domLoginEncrypt.style.display = '';

    let strPinLast = []; // Stores the first entered PIN for confirmation
    let strPinCurrent = Array(6).fill('-'); // Current PIN being entered, '-' represents an empty digit

    // Reusable Message Constants
    const DECRYPTION_PROMPT = `Enter your Decryption Pin`;
    const INITIAL_ENCRYPTION_PROMPT = `Enter your Pin`;
    const RE_ENTER_PROMPT = `Re-enter your Pin`;
    const DECRYPTING_MSG = `Decrypting your keys...`;
    const ENCRYPTING_MSG = `Encrypting your keys...`;
    const INCORRECT_PIN_MSG = `Incorrect pin, try again`;
    const MISMATCH_PIN_MSG = `Pin doesn't match, re-try`;

    const arrPinDOMs = document.querySelectorAll('.pin-row input');
    const pinContainer = arrPinDOMs[0].closest('.pin-row');

    /** Updates the status message displayed to the user. */
    function updateStatusMessage(message, isProcessing = false) {
        domLoginEncryptTitle.textContent = message;
        if (isProcessing) {
            domLoginEncryptTitle.classList.add('startup-subtext-gradient');
            domLoginEncryptPinRow.style.display = 'none'; // Hide PIN inputs during processing
        } else {
            domLoginEncryptTitle.classList.remove('startup-subtext-gradient');
            domLoginEncryptPinRow.style.display = ''; // Ensure PIN inputs are visible
        }
    }

    /** Resets the PIN input fields and optionally reverts the title from an error state. */
    function resetPinDisplay(focusFirst = true, revertTitleFromErrorState = true) {
        strPinCurrent = Array(6).fill('-');
        arrPinDOMs.forEach(input => input.value = '');

        if (revertTitleFromErrorState) {
            const currentTitle = domLoginEncryptTitle.textContent;
            // If an error message is shown, change it back to the appropriate prompt
            if (currentTitle === INCORRECT_PIN_MSG || currentTitle === MISMATCH_PIN_MSG) {
                const newTitle = fUnlock ? DECRYPTION_PROMPT : (strPinLast.length > 0 ? RE_ENTER_PROMPT : INITIAL_ENCRYPTION_PROMPT);
                updateStatusMessage(newTitle);
            }
        }
        if (focusFirst && arrPinDOMs.length > 0) {
            arrPinDOMs[0].focus();
        }
    }

    /** Focuses the PIN input at the specified index. */
    function focusPinInput(index) {
        if (index >= 0 && index < arrPinDOMs.length) {
            arrPinDOMs[index].focus();
        } else if (index >= arrPinDOMs.length && arrPinDOMs.length > 0) { // Wrap to first on last input
            arrPinDOMs[0].focus(); // Reached end, focus first (or handle submission if all filled)
        }
        // If index < 0 (e.g., backspace from the first input), focus remains on the current (first) input.
    }

    /** Handles the logic once all PIN digits have been entered. */
    async function handleFullPinEntered() {
        const currentPinString = strPinCurrent.join('');

        if (strPinLast.length === 0) { // Initial PIN entry (for decryption or first step of new encryption)
            if (fUnlock) {
                updateStatusMessage(DECRYPTING_MSG, true);
                try {
                    const decryptedPkey = await loadAndDecryptPrivateKey(currentPinString);
                    const { public: pubKey /*, _private: privKey */ } = await invoke("login", { importKey: decryptedPkey });
                    strPubkey = pubKey; // Store public key
                    login(); // Proceed to login
                } catch (e) {
                    updateStatusMessage(INCORRECT_PIN_MSG);
                    resetPinDisplay(true, false); // Keep error message, reset input fields
                }
            } else { // First PIN entry for new encryption
                strPinLast = [...strPinCurrent]; // Store the entered PIN
                updateStatusMessage(RE_ENTER_PROMPT);
                resetPinDisplay(true, false); // Keep "Re-enter" message, reset input fields
            }
        } else { // Second PIN entry (confirmation for new encryption)
            const isMatching = strPinLast.every((char, idx) => char === strPinCurrent[idx]);
            if (isMatching) {
                updateStatusMessage(ENCRYPTING_MSG, true);
                await saveAndEncryptPrivateKey(pkey, strPinLast.join(''));
                login(); // Proceed to login
            } else {
                updateStatusMessage(MISMATCH_PIN_MSG);
                strPinLast = []; // Clear the stored first PIN, requiring user to start over
                resetPinDisplay(true, true); // Reset inputs and revert title from error to the initial prompt
            }
        }
    }

    // --- Event Handlers (Delegated to pinContainer) ---

    /** Handles keydown events, primarily for Backspace and preventing non-numeric input. */
    function handleKeyDown(event) {
        const targetInput = event.target;
        // Ensure the event target is one of our designated PIN input fields
        if (!Array.from(arrPinDOMs).includes(targetInput)) {
            return;
        }

        const nIndex = Array.from(arrPinDOMs).indexOf(targetInput);

        if (event.key === 'Backspace') {
            event.preventDefault(); // Prevent default browser backspace behavior (e.g., navigation)

            // If an error message is currently displayed, revert it to the relevant prompt for clarity
            const currentTitle = domLoginEncryptTitle.textContent;
            if (currentTitle === INCORRECT_PIN_MSG || currentTitle === MISMATCH_PIN_MSG) {
                const newTitle = fUnlock ? DECRYPTION_PROMPT : (strPinLast.length > 0 ? RE_ENTER_PROMPT : INITIAL_ENCRYPTION_PROMPT);
                updateStatusMessage(newTitle);
            }

            targetInput.value = ''; // Clear the input field's value
            strPinCurrent[nIndex] = '-'; // Update the current PIN state
            if (nIndex > 0) {
                focusPinInput(nIndex - 1); // Move focus to the previous input field
            }
        } else if (event.key.length === 1 && !event.key.match(/^[0-9]$/)) {
            // Prevent single character non-numeric keys (allows Tab, Shift, Ctrl, Meta, etc.)
            event.preventDefault();
        }
    }

    /** Handles input events for digit entry, sanitization, and moving focus forward. */
    async function handleInput(event) {
        const targetInput = event.target;
        if (!Array.from(arrPinDOMs).includes(targetInput)) {
            return;
        }

        const nIndex = Array.from(arrPinDOMs).indexOf(targetInput);
        let sanitizedValue = targetInput.value.replace(/[^0-9]/g, ''); // Keep only digits

        if (sanitizedValue.length > 1) { // If multiple digits were pasted, use only the first
            sanitizedValue = sanitizedValue.charAt(0);
        }
        targetInput.value = sanitizedValue; // Update the input field with the sanitized value

        if (sanitizedValue) { // If there's a digit
            strPinCurrent[nIndex] = sanitizedValue;
            focusPinInput(nIndex + 1); // Move focus to the next input field or wrap around
        } else {
            // If input became empty (e.g., via 'Delete' key or invalid paste), update state
            strPinCurrent[nIndex] = '-';
        }

        // Check if all PIN digits have been entered
        if (!strPinCurrent.includes('-')) {
            await handleFullPinEntered();
        }
    }

    // --- Initial Setup ---
    updateStatusMessage(fUnlock ? DECRYPTION_PROMPT : INITIAL_ENCRYPTION_PROMPT);
    resetPinDisplay(true, false); // Ensure inputs are clear, set focus, keep initial message

    // Attach the event listeners to the common parent container
    pinContainer.addEventListener('keydown', handleKeyDown);
    pinContainer.addEventListener('input', handleInput);
}



/**
 * A simple state tracker for the last message ID, if it changes, we auto-scroll
 */
let strLastMsgID = "";

/**
 * The current Message ID being replied to
 */
let strCurrentReplyReference = "";

/**
 * Updates the current chat (to display incoming and outgoing messages)
 * @param {Chat} chat - The chat to update
 * @param {Array<Message>} arrMessages - The messages to efficiently insert into the chat
 * @param {Profile} profile - Optional profile for display info
 * @param {boolean} fClicked - Whether the chat was opened manually or not
 */
async function updateChat(chat, arrMessages = [], profile = null, fClicked = false) {
    // Check if this is a group chat
    const isGroup = chat?.chat_type === 'MlsGroup';

    // If no profile is provided and it's not a group, try to get it from the chat ID
    if (!profile && chat && !isGroup) {
        profile = getProfile(chat.id);
    }
    
    // If this chat is our own npub: then we consider this our Bookmarks/Notes section
    const fNotes = strOpenChat === strPubkey;

    if (chat?.messages.length || arrMessages.length) {
        // Prefer displaying their name, otherwise, npub/group name
        if (fNotes) {
            domChatContact.textContent = 'Notes';
            domChatContact.classList.remove('btn');
        } else if (isGroup) {
            domChatContact.textContent = chat.metadata?.custom_fields?.name || `Group ${strOpenChat.substring(0, 10)}...`;
            domChatContact.classList.remove('btn');
        } else {
            domChatContact.textContent = profile?.nickname || profile?.name || strOpenChat.substring(0, 10) + '…';
            if (profile?.nickname || profile?.name) twemojify(domChatContact);
            // When the name or status is clicked, expand their Profile
            domChatContact.onclick = () => {
                closeChat();
                openProfile(profile);
            };
            domChatContact.classList.add('btn');
        }

        // Display either their Status or Typing Indicator
        updateChatHeaderSubtext(chat);

        // Adjust our Contact Name class to manage space according to Status visibility
        domChatContact.classList.toggle('chat-contact', !domChatContactStatus.textContent);
        domChatContact.classList.toggle('chat-contact-with-status', !!domChatContactStatus.textContent);
        domChatContactStatus.style.display = !domChatContactStatus.textContent ? 'none' : '';

        // Auto-mark messages as read when chat is opened AND window is focused
        if (chat?.messages?.length) {
            // Check window focus before auto-marking
            const isWindowFocused = (platformFeatures.os !== 'android' && platformFeatures.os !== 'ios')
                ? await getCurrentWindow().isFocused()
                : true;
            
            if (isWindowFocused) {
                // Find the latest message from the other person (not from current user)
                let lastContactMsg = null;
                for (let i = chat.messages.length - 1; i >= 0; i--) {
                    if (!chat.messages[i].mine) {
                        lastContactMsg = chat.messages[i];
                        break;
                    }
                }
                
                // If we found a message and it's not already marked as read, update the read status
                if (lastContactMsg && chat.last_read !== lastContactMsg.id) {
                    // Update the chat's last_read
                    chat.last_read = lastContactMsg.id;
                    markAsRead(chat, lastContactMsg);
                }
            }
        }

        if (!arrMessages.length) return;

        // Track last message time for timestamp insertion
        let nLastMsgTime = null;

        /* Dedup guard: skip any message already present in the DOM by ID */
         // Process each message for insertion
        for (const msg of arrMessages) {
            // Guard against duplicate insertions if the DOM already contains this message ID
            if (document.getElementById(msg.id)) {
                continue;
            }
            // Quick check for empty chat - simple append
            if (domChatMessages.children.length === 0) {
                domChatMessages.appendChild(renderMessage(msg, profile));
                continue;
            }

            // Ensure there's no more than 50 existing messages at max
            if (domChatMessages.childElementCount >= 50) {
                domChatMessages.firstElementChild.remove();
            }

            // Direct comparison with newest and oldest messages (most common cases)
            // This avoids expensive DOM operations for the common cases

            // Get the newest message in the DOM
            const newestMsgElement = domChatMessages.lastElementChild;
            const newestMsg = chat.messages.find(m => m.id === newestMsgElement.id);
            if (newestMsg && msg.at > newestMsg.at) {
                // It's the newest message, append it

                // Add timestamp if needed
                if (nLastMsgTime === null) {
                    nLastMsgTime = newestMsg.at;
                }

                if (msg.at - nLastMsgTime > 600 * 1000) {
                    insertTimestamp(msg.at, domChatMessages);
                    nLastMsgTime = msg.at;
                }

                // Render message post-time-insert for improved message rendering context
                const domMsg = renderMessage(msg, profile);
                if (!msg.mine && arrMessages.length === 1) {
                    domMsg.classList.add('new-anim');
                    domMsg.addEventListener('animationend', () => {
                        // Remove the animation class once it finishes
                        domMsg?.classList?.remove('new-anim');
                    }, { once: true });
                }

                domChatMessages.appendChild(domMsg);

                // If this was our pending message, then snap the view to the bottom
                if (msg.mine && msg.pending) scrollToBottom(domChatMessages, false);
                continue;
            }

            // Get the oldest message in the DOM
            let oldestMsgElement = null;
            for (let i = 0; i < domChatMessages.children.length; i++) {
                const child = domChatMessages.children[i];
                if (child.getAttribute('sender')) {
                    oldestMsgElement = child;
                    break;
                }
            }

            if (oldestMsgElement) {
                const oldestMsg = chat.messages.find(m => m.id === oldestMsgElement.id);
                if (oldestMsg && msg.at < oldestMsg.at) {
                    // It's the oldest message, prepend it
                    const domMsg = renderMessage(msg, profile);
                    domChatMessages.insertBefore(domMsg, oldestMsgElement);
                    continue;
                }
            }

            // If we get here, the message belongs somewhere in the middle
            // This is a less common case, so we'll do a linear scan
            let inserted = false;

            // Get the message elements sorted by time (oldest to newest)
            // We'll do a linear scan since we expect this to be rare and the chat isn't likely huge
            let messageNodes = [];
            for (let i = 0; i < domChatMessages.children.length; i++) {
                const child = domChatMessages.children[i];
                if (child.id && child.getAttribute('sender')) {
                    const childMsg = chat.messages.find(m => m.id === child.id);
                    if (childMsg) {
                        messageNodes.push({ element: child, message: childMsg });
                    }
                }
            }

            // Sort by timestamp if needed (they might not be in order in the DOM)
            messageNodes.sort((a, b) => a.message.at - b.message.at);

            // Find the correct position to insert
            for (let i = 0; i < messageNodes.length - 1; i++) {
                const currentNode = messageNodes[i];
                const nextNode = messageNodes[i + 1];

                if (currentNode.message.at <= msg.at && msg.at <= nextNode.message.at) {
                    // Add timestamp if needed
                    if (msg.at - currentNode.message.at > 600 * 1000) {
                        const timestamp = insertTimestamp(msg.at);
                        domChatMessages.insertBefore(timestamp, nextNode.element);
                    }

                    // Insert between these two messages
                    const domMsg = renderMessage(msg, profile);
                    domChatMessages.insertBefore(domMsg, nextNode.element);
                    inserted = true;
                    break;
                }
            }

            // If somehow not inserted by the above logic, append as fallback
            if (!inserted) {
                // Check if we need a timestamp
                const lastMsg = messageNodes[messageNodes.length - 1]?.message;
                if (lastMsg && msg.at - lastMsg.at > 600 * 1000) {
                    insertTimestamp(msg.at, domChatMessages);
                }

                const domMsg = renderMessage(msg, profile);
                domChatMessages.appendChild(domMsg);
            }
        }

        // Auto-scroll on new messages (if the user hasn't scrolled up, or on manual chat open)
        const pxFromBottom = domChatMessages.scrollHeight - domChatMessages.scrollTop - domChatMessages.clientHeight;
        if (pxFromBottom < 500 || fClicked) {
            const cLastMsg = chat.messages[chat.messages.length - 1];
            if (strLastMsgID !== cLastMsg.id || fClicked) {
                strLastMsgID = cLastMsg.id;
                adjustSize();
                // Force an auto-scroll, given soft-scrolling won't accurately work when the entire list has just rendered
                scrollToBottom(domChatMessages, false);
            }
        }
    } else {
        // Probably a 'New Chat', as such, we'll mostly render an empty chat
        if (fNotes) {
            domChatContact.textContent = 'Notes';
        } else if (isGroup) {
            domChatContact.textContent = chat?.metadata?.custom_fields?.name || `Group ${strOpenChat.substring(0, 10)}...`;
        } else {
            domChatContact.textContent = profile?.nickname || profile?.name || strOpenChat.substring(0, 10) + '…';
        }
        // There's no profile to render; so don't allow clicking them to expand it
        domChatContact.onclick = null;
        domChatContact.classList.remove('btn');

        // Force wipe the 'Status' and it's styling
        domChatContactStatus.textContent = fNotes ? domChatContactStatus.textContent = 'Encrypted Notes to Self' : '';
        if (!domChatContactStatus.textContent) {
            domChatContact.classList.add('chat-contact');
            domChatContact.classList.remove('chat-contact-with-status');
            domChatContactStatus.style.display = 'none';
        } else {
            domChatContact.classList.add('chat-contact-with-status');
            domChatContact.classList.remove('chat-contact');
            domChatContactStatus.style.display = '';
        }
    }

    adjustSize();
}

/**
 * Helper function to create and insert a timestamp
 * @param {number} timestamp - Unix timestamp in seconds
 * @param {HTMLElement} parent - Optional parent to append to
 * @returns {HTMLElement} - The created timestamp element
 */
function insertTimestamp(timestamp, parent = null) {
    const pTimestamp = document.createElement('p');
    pTimestamp.classList.add('msg-inline-timestamp');
    const messageDate = new Date(timestamp);

    // Render the time contextually
    if (isToday(messageDate)) {
        pTimestamp.textContent = messageDate.toLocaleTimeString([], { hour: 'numeric', minute: '2-digit', hour12: true });
    } else if (isYesterday(messageDate)) {
        pTimestamp.textContent = `Yesterday, ${messageDate.toLocaleTimeString([], { hour: 'numeric', minute: '2-digit', hour12: true })}`;
    } else {
        pTimestamp.textContent = messageDate.toLocaleString();
    }

    if (parent) {
        parent.appendChild(pTimestamp);
    }

    return pTimestamp;
}

/**
 * Convert a Message in to a rendered HTML Element
 * @param {Message} msg - the Message to be converted
 * @param {Profile} sender - the Profile of the message sender
 * @param {string?} editID - the ID of the message being edited, used for improved renderer context
 */
function renderMessage(msg, sender, editID = '') {
    // Construct the message container (the DOM ID is the HEX Nostr Event ID)
    const divMessage = document.createElement('div');
    divMessage.id = msg.id;

    // Add a subset of the sender's ID so we have context of WHO sent it, even in group contexts
    // For group chats, use msg.npub; for DMs, use sender.id
    const otherId = sender?.id || msg.npub || '';
    const strShortSenderID = (msg.mine ? strPubkey : otherId).substring(0, 8);
    divMessage.setAttribute('sender', strShortSenderID);
    
    // Check if we're in a group chat
    const currentChat = arrChats.find(c => c.id === strOpenChat);
    const isGroupChat = currentChat?.chat_type === 'MlsGroup';

    // Render it appropriately depending on who sent it
    divMessage.classList.add('msg-' + (msg.mine ? 'me' : 'them'));

    // Prepare the message container
    const pMessage = document.createElement('p');

    // Prepare our message container - including avatars and contextual bubble rendering
    const domPrevMsg = editID ? document.getElementById(editID).previousElementSibling : domChatMessages.lastElementChild;
    const fIsMsg = !!domPrevMsg?.getAttribute('sender');
    if (!domPrevMsg || domPrevMsg.getAttribute('sender') != strShortSenderID) {
        // Add an avatar if this is not OUR message
        if (!msg.mine) {
            let avatarEl = null;
            // Resolve sender profile for group chats
            // For group chats, use msg.npub; for DMs, use sender
            const otherFullId = msg.npub || sender?.id || '';
            const authorProfile = sender || (otherFullId ? getProfile(otherFullId) : null);
            if (authorProfile?.avatar) {
                const imgAvatar = document.createElement('img');
                imgAvatar.classList.add('avatar', 'btn');
                imgAvatar.onclick = () => {
                    closeChat();
                    openProfile(authorProfile);
                };
                imgAvatar.src = authorProfile.avatar;
                avatarEl = imgAvatar;
            } else {
                // Provide a deterministic placeholder when no avatar URL is available
                const displayName = authorProfile?.nickname || authorProfile?.name || '';
                const placeholder = pubkeyToAvatar(otherFullId, displayName, 35);
                // Ensure visual sizing and interactivity match real avatars
                placeholder.classList.add('avatar', 'btn');
                // Only wire profile click if we have an identifiable user
                if (otherFullId) {
                    placeholder.onclick = () => {
                        const prof = getProfile(otherFullId) || authorProfile;
                        closeChat();
                        openProfile(prof || { id: otherFullId });
                    };
                }
                avatarEl = placeholder;
            }
            
            // Create a container for avatar and username
            if (avatarEl) {
                const avatarContainer = document.createElement('div');
                avatarContainer.style.position = 'relative';
                avatarContainer.style.marginRight = '10px';
                
                // Only add username label in group chats
                if (isGroupChat) {
                    const usernameLabel = document.createElement('span');
                    usernameLabel.classList.add('msg-username-label', 'btn');
                    const displayName = authorProfile?.nickname || authorProfile?.name || '';
                    usernameLabel.textContent = displayName || otherFullId.substring(0, 8);
                    if (displayName) twemojify(usernameLabel);
                    
                    // Make username clickable to open profile
                    if (otherFullId) {
                        usernameLabel.onclick = () => {
                            const prof = getProfile(otherFullId) || authorProfile;
                            closeChat();
                            openProfile(prof || { id: otherFullId });
                        };
                    }
                    
                    avatarContainer.appendChild(usernameLabel);
                }
                
                avatarContainer.appendChild(avatarEl);
                
                // Remove the margin from the avatar since container handles it
                avatarEl.style.marginRight = '0';
                divMessage.appendChild(avatarContainer);
            }
        }

        // If there is a message before them, and it isn't theirs, apply additional edits
        if (domPrevMsg && fIsMsg) {
            // Check if the previous message was from the contact (!mine) 
            const prevSenderID = domPrevMsg.getAttribute('sender');
            const wasPrevMsgFromContact = prevSenderID !== strPubkey.substring(0, 8);
            
            // Only curve the previous message's bottom-left border if it was from the user (mine)
            // If it was from the contact, we need to check if it should have a rounded corner (last in streak)
            if (!wasPrevMsgFromContact) {
                const pMsg = domPrevMsg.querySelector('p');
                if (pMsg) {
                    pMsg.style.borderBottomLeftRadius = `15px`;
                }
            } else {
                // The previous message was from the contact - check if it needs rounding as last in streak
                // Look back to see if it had previous messages from same sender
                const prevPrevMsg = domPrevMsg.previousElementSibling;
                const hadPreviousFromSameSender = prevPrevMsg && prevPrevMsg.getAttribute('sender') === prevSenderID;
                
                // Look forward to see if there are more messages from same sender after this one
                // (which would make this a middle message, not the last)
                const prevNextMsg = domPrevMsg.nextElementSibling;
                const hasNextFromSameSender = prevNextMsg && prevNextMsg.getAttribute('sender') === prevSenderID;
                
                // Only round if it had previous messages AND no next messages from same sender (making it the last)
                if (hadPreviousFromSameSender && !hasNextFromSameSender) {
                    const pMsg = domPrevMsg.querySelector('p');
                    if (pMsg && !pMsg.classList.contains('no-background')) {
                        pMsg.style.borderBottomLeftRadius = `15px`;
                    }
                }
            }

            // Add some additional margin to separate the senders visually (extra space for username in groups)
            divMessage.style.marginTop = isGroupChat ? `30px` : `15px`;
        }
        
        // Check if this is a singular message (no next message from same sender)
        // This check happens after the message is rendered (at the end of the function)
    } else {
        // Add additional margin to simulate avatar space
        // We always reserve space for non-mine messages since we render an avatar or placeholder for the first in a streak
        if (!msg.mine) {
            pMessage.style.marginLeft = `45px`;
        }

        // Flatten the top border to act as a visual continuation
        const pMsg = domPrevMsg.querySelector('p');
        if (pMsg) {
            if (msg.mine) {
                pMessage.style.borderTopRightRadius = `0`;
            } else {
                pMessage.style.borderTopLeftRadius = `0`;
            }
        }
    }

    // If we're replying to this, give it a glowing border
    const fReplying = strCurrentReplyReference === msg.id;
    const strEmojiCleaned = msg.content.replace(/\s/g, '');
    const fEmojiOnly = isEmojiOnly(strEmojiCleaned) && strEmojiCleaned.length <= 6;
    if (fReplying) {
        // Only display if replying
        pMessage.style.borderColor = `#ffffff`;
    }

    // If it's a reply: inject a preview of the replied-to message, if we have knowledge of it
    if (msg.replied_to) {
        // Try to find the referenced message in the current chat
        // For DMs, use sender profile; for groups, use the currently open chat
        const chat = sender ? getDMChat(sender.id) : arrChats.find(c => c.id === strOpenChat);
        const cMsg = chat?.messages.find(m => m.id === msg.replied_to);
        if (cMsg) {
            // Render the reply in a quote-like fashion
            const divRef = document.createElement('div');
            divRef.classList.add('msg-reply', 'btn');
            divRef.id = `r-${cMsg.id}`;

            // Name + Message
            const spanName = document.createElement('span');
            spanName.style.color = `rgba(255, 255, 255, 0.7)`;

            // Name - for group chats, use cMsg.npub; for DMs, use sender
            const cSenderProfile = !cMsg.mine
                ? (cMsg.npub ? getProfile(cMsg.npub) : sender)
                : getProfile(strPubkey);
            if (cSenderProfile?.nickname || cSenderProfile?.name) {
                spanName.textContent = cSenderProfile.nickname || cSenderProfile.name;
                twemojify(spanName);
            } else {
                const fallbackId = cMsg.npub || cSenderProfile?.id || '';
                spanName.textContent = fallbackId ? fallbackId.substring(0, 10) + '…' : 'Unknown';
            }

            // Replied-to content (Text or Attachment)
            let spanRef;
            if (cMsg.content) {
                spanRef = document.createElement('span');
                spanRef.style.color = `rgba(255, 255, 255, 0.45)`;
                spanRef.textContent = cMsg.content.length < 50 ? cMsg.content : cMsg.content.substring(0, 50) + '…';
                twemojify(spanRef);
            } else if (cMsg.attachments.length) {
                // For Attachments, we display an additional icon for quickly inferring the replied-to content
                spanRef = document.createElement('div');
                spanRef.style.display = `flex`;
                const cFileType = getFileTypeInfo(cMsg.attachments[0].extension);

                // Icon
                const spanIcon = document.createElement('span');
                spanIcon.classList.add('icon', 'icon-' + cFileType.icon);
                spanIcon.style.position = `relative`;
                spanIcon.style.backgroundColor = `rgba(255, 255, 255, 0.45)`;
                spanIcon.style.width = `18px`;
                spanIcon.style.height = `18px`;
                spanIcon.style.margin = `0px`;

                // Description
                const spanDesc = document.createElement('span');
                spanDesc.style.color = `rgba(255, 255, 255, 0.45)`;
                spanDesc.style.marginLeft = `5px`;
                spanDesc.textContent = cFileType.description;

                // Combine
                spanRef.append(spanIcon, spanDesc);
            }

            divRef.appendChild(spanName);
            divRef.appendChild(document.createElement('br'));
            divRef.appendChild(spanRef);
            pMessage.appendChild(divRef);
        }
    }

    // Render the text - if it's emoji-only and/or file-only, and less than four emojis, format them nicely
    const spanMessage = document.createElement('span');
    if (fEmojiOnly) {
        // Preserve linebreaks for creative emoji rendering (tophats on wolves)
        spanMessage.textContent = msg.content;
        spanMessage.style.whiteSpace = `pre-wrap`;
        // Add an emoji-only CSS format
        pMessage.classList.add('emoji-only');
        spanMessage.classList.add('emoji-only-content');
        // Align the emoji depending on who sent it
        spanMessage.style.textAlign = msg.mine ? 'right' : 'left';
    } else {
        // Render their text content (using our custom Markdown renderer)
        // NOTE: the input IS HTML-sanitised, however, heavy auditing of the sanitisation method should be done, it is a bit sketchy
        spanMessage.innerHTML = parseMarkdown(msg.content.trim());
    }

    // Twemojify!
    twemojify(spanMessage);

    // Append the message contents
    pMessage.appendChild(spanMessage);

    // Append attachments
    let strRevealAttachmentPath = '';
    if (msg.attachments.length) {
        // Float the content depending on who's it is
        pMessage.style.float = msg.mine ? 'right' : 'left';
        // Remove any message bubbles
        pMessage.classList.add('no-background');
    }
    for (const cAttachment of msg.attachments) {
        if (cAttachment.downloaded) {
            // Save the path for our File Explorer shortcut
            strRevealAttachmentPath = cAttachment.path;

            // Convert the absolute file path to a Tauri asset
            const assetUrl = convertFileSrc(cAttachment.path);

            // Render the attachment appropriately for it's type
            if (['png', 'jpeg', 'jpg', 'gif', 'webp', 'svg', 'bmp'].includes(cAttachment.extension)) {
                // Images
                const imgPreview = document.createElement('img');
                // SVGs need a specific width to scale properly
                if (cAttachment.extension === 'svg') {
                    imgPreview.style.width = `25vw`;
                } else {
                    imgPreview.style.maxWidth = `100%`;
                }
                imgPreview.style.height = `auto`;
                imgPreview.style.borderRadius = `8px`;
                imgPreview.src = assetUrl;
                // Add event listener for auto-scrolling within the first 100ms of chat opening
                imgPreview.addEventListener('load', () => {
                    // Auto-scroll if within 100ms of chat opening
                    if (chatOpenTimestamp && Date.now() - chatOpenTimestamp < 100) {
                        scrollToBottom(domChatMessages, false);
                    }
                    // Also do soft scroll for normal layout adjustments
                    softChatScroll();
                }, { once: true });
                pMessage.appendChild(imgPreview);
                } else if (['wav', 'mp3', 'flac', 'aac', 'm4a', 'ogg', 'opus'].includes(cAttachment.extension)) {
                // Audio
                handleAudioAttachment(cAttachment, assetUrl, pMessage, msg);
                } else if (['mp4', 'webm', 'mov'].includes(cAttachment.extension)) {
                // Videos
                const handleMetadataLoaded = (video) => {
                    // Seek a tiny amount to force the frame 'poster' to load
                    video.currentTime = 0.1;
                    
                    // Auto-scroll if within 100ms of chat opening
                    if (chatOpenTimestamp && Date.now() - chatOpenTimestamp < 100) {
                        scrollToBottom(domChatMessages, false);
                    }
                    // Also do soft scroll for normal layout adjustments
                    softChatScroll();
                };
                
                // Platform-specific video creation
                if (platformFeatures.os === 'android') {
                    // Android always uses blob method with size limit
                    createAndroidVideo(assetUrl, cAttachment, handleMetadataLoaded, (element) => {
                        pMessage.appendChild(element);
                    });
                } else {
                    // Standard video element for other platforms
                    const vidPreview = document.createElement('video');
                    vidPreview.setAttribute('controlsList', 'nodownload');
                    vidPreview.controls = true;
                    vidPreview.style.width = `100%`;
                    vidPreview.style.height = `auto`;
                    vidPreview.style.borderRadius = `8px`;
                    vidPreview.style.cursor = `pointer`;
                    vidPreview.preload = "metadata";
                    vidPreview.playsInline = true;
                    vidPreview.src = assetUrl;
                    
                    // Add metadata loaded handler
                    vidPreview.addEventListener('loadedmetadata', () => {
                        handleMetadataLoaded(vidPreview);
                    }, { once: true });
                    
                    pMessage.appendChild(vidPreview);
                }
            } else {
                // Unknown attachment
                const iUnknown = document.createElement('i');
                iUnknown.classList.add('text-gradient');
                iUnknown.textContent = `Previews not supported for "${cAttachment.extension}" files yet`;
                pMessage.appendChild(iUnknown);
            }

            // If the message is mine, and pending: display an uploading status
            if (msg.mine && msg.pending) {
                // Lower the attachment opacity
                pMessage.lastElementChild.style.opacity = 0.25;

                // Create the Progress Bar
                const divBar = document.createElement('div');
                divBar.id = msg.id + '_file';
                divBar.classList.add('progress-bar');
                divBar.style.width = `100%`;
                divBar.style.height = `5px`;
                divBar.style.marginTop = `0`;
                divBar.style.transitionDuration = `0.75s`;
                divBar.style.width = `0%`;
                pMessage.appendChild(divBar);
            }
        } else if (cAttachment.downloading) {
            // For images, show blurhash preview while downloading (only for formats that support blurhash)
            if (['png', 'jpeg', 'jpg', 'gif', 'webp'].includes(cAttachment.extension)) {
                // Generate blurhash preview for downloading image
                // For group chats, use chat ID; for DMs, use sender.id
                const blurhashNpub2 = isGroupChat ? strOpenChat : (sender?.id || strOpenChat);
                invoke('generate_blurhash_preview', { npub: blurhashNpub2, msgId: msg.id })
                    .then(base64Image => {
                        const imgPreview = document.createElement('img');
                        imgPreview.style.width = `100%`;
                        imgPreview.style.height = `auto`;
                        imgPreview.style.borderRadius = `8px`;
                        imgPreview.style.opacity = `0.7`;
                        imgPreview.src = base64Image;
                        // Add soft scroll on blurhash load to prevent scrolling issues
                        imgPreview.addEventListener('load', softChatScroll, { once: true });
                        
                        // Create container for relative positioning
                        const container = document.createElement('div');
                        container.style.position = `relative`;
                        container.appendChild(imgPreview);
                        
                        // Add downloading indicator (for progress bar targeting)
                        const iDownloading = document.createElement('i');
                        iDownloading.id = cAttachment.id;
                        iDownloading.textContent = `Downloading`;
                        iDownloading.style.position = `absolute`;
                        iDownloading.style.top = `50%`;
                        iDownloading.style.left = `50%`;
                        iDownloading.style.transform = `translate(-50%, -50%)`;
                        iDownloading.style.backgroundColor = `rgba(0, 0, 0, 0.7)`;
                        iDownloading.style.padding = `5px 10px`;
                        iDownloading.style.borderRadius = `4px`;
                        iDownloading.style.color = `white`;
                        container.appendChild(iDownloading);
                        
                        pMessage.appendChild(container);
                    })
                    .catch(() => {
                        // Fallback to simple downloading indicator if blurhash fails
                        const iDownloading = document.createElement('i');
                        iDownloading.id = cAttachment.id;
                        iDownloading.textContent = `Downloading`;
                        pMessage.appendChild(iDownloading);
                    });
            } else {
                // Display download progression UI for non-images
                const iDownloading = document.createElement('i');
                iDownloading.id = cAttachment.id;
                iDownloading.textContent = `Downloading`;
                pMessage.appendChild(iDownloading);
            }
            } else {
                // Check if this attachment will auto-download
                const willAutoDownload = cAttachment.size > 0 && cAttachment.size <= MAX_AUTO_DOWNLOAD_BYTES;

                // For images, show blurhash preview with download button (unless auto-downloading)
                if (['png', 'jpeg', 'jpg', 'gif', 'webp'].includes(cAttachment.extension)) {
                    // Generate blurhash preview for undownloaded image
                    // For group chats, use chat ID; for DMs, use sender.id
                    const blurhashNpub = isGroupChat ? strOpenChat : (sender?.id || strOpenChat);
                    invoke('generate_blurhash_preview', { npub: blurhashNpub, msgId: msg.id })
                        .then(base64Image => {
                            const imgPreview = document.createElement('img');
                            imgPreview.style.width = `100%`;
                            imgPreview.style.height = `auto`;
                            imgPreview.style.borderRadius = `8px`;
                            imgPreview.style.opacity = willAutoDownload ? `0.8` : `0.6`;
                            imgPreview.src = base64Image;
                            // Add soft scroll on blurhash load to prevent scrolling issues
                            imgPreview.addEventListener('load', softChatScroll, { once: true });
                            
                            // Create container for relative positioning
                            const container = document.createElement('div');
                            container.style.position = `relative`;
                            container.appendChild(imgPreview);

                            // Only show download button if NOT auto-downloading
                            if (!willAutoDownload) {
                                // Determine and display file size
                                let strSize = 'Unknown Size';
                                if (cAttachment.size > 0) strSize = formatBytes(cAttachment.size);

                                // Create download button overlay
                                const iDownload = document.createElement('i');
                                iDownload.id = cAttachment.id;
                                iDownload.toggleAttribute('download', true);
                                // For group chats, use chat ID; for DMs, use sender.id
                                const downloadNpub2 = isGroupChat ? strOpenChat : (sender?.id || strOpenChat);
                                iDownload.setAttribute('npub', downloadNpub2);
                                iDownload.setAttribute('msg', msg.id);
                                iDownload.classList.add('btn');
                                iDownload.textContent = `Download ${cAttachment.extension.toUpperCase()} (${strSize})`;
                                iDownload.style.position = `absolute`;
                                iDownload.style.top = `50%`;
                                iDownload.style.left = `50%`;
                                iDownload.style.transform = `translate(-50%, -50%)`;
                                iDownload.style.backgroundColor = `rgba(0, 0, 0, 0.8)`;
                                iDownload.style.padding = `8px 15px`;
                                iDownload.style.borderRadius = `6px`;
                                iDownload.style.color = `white`;
                                iDownload.style.cursor = `pointer`;
                                iDownload.style.fontSize = `12px`;
                                iDownload.style.whiteSpace = `nowrap`;
                                iDownload.style.textAlign = `center`;
                                iDownload.style.maxWidth = `90%`;
                                iDownload.style.overflow = `hidden`;
                                iDownload.style.textOverflow = `ellipsis`;
                                container.appendChild(iDownload);
                            } else {
                                // For auto-downloading images, create a hidden element for progress bar targeting
                                const iHidden = document.createElement('i');
                                iHidden.id = cAttachment.id;
                                iHidden.style.display = `none`;
                                container.appendChild(iHidden);
                            }
                            
                            pMessage.appendChild(container);
                        })
                        .catch(() => {
                            // Fallback when blurhash fails
                            if (!willAutoDownload) {
                                // Manual download: show download button
                                let strSize = 'Unknown Size';
                                if (cAttachment.size > 0) strSize = formatBytes(cAttachment.size);

                                const iDownload = document.createElement('i');
                                iDownload.id = cAttachment.id;
                                iDownload.toggleAttribute('download', true);
                                // For group chats, use chat ID; for DMs, use sender.id
                                const downloadNpub3 = isGroupChat ? strOpenChat : (sender?.id || strOpenChat);
                                iDownload.setAttribute('npub', downloadNpub3);
                                iDownload.setAttribute('msg', msg.id);
                                iDownload.classList.add('btn');
                                iDownload.textContent = `Download ${cAttachment.extension.toUpperCase()} (${strSize})`;
                                pMessage.appendChild(iDownload);
                            } else {
                                // Auto-download: show downloading indicator for progress bar targeting
                                const iDownloading = document.createElement('i');
                                iDownloading.id = cAttachment.id;
                                iDownloading.textContent = `Downloading image...`;
                                iDownloading.style.textAlign = `center`;
                                iDownloading.style.display = `block`;
                                pMessage.appendChild(iDownloading);
                            }
                        });
                } else if (!willAutoDownload) {
                    // Only show download prompt for non-images if NOT auto-downloading
                    // Determine and display file size
                    let strSize = 'Unknown Size';
                    if (cAttachment.size > 0) strSize = formatBytes(cAttachment.size);

                    // Display download prompt UI for non-images
                    const iDownload = document.createElement('i');
                    iDownload.id = cAttachment.id;
                    iDownload.toggleAttribute('download', true);
                    // For group chats, use chat ID; for DMs, use sender.id
                    const downloadNpub = isGroupChat ? strOpenChat : (sender?.id || strOpenChat);
                    iDownload.setAttribute('npub', downloadNpub);
                    iDownload.setAttribute('msg', msg.id);
                    iDownload.classList.add('btn');
                    iDownload.textContent = `Download ${cAttachment.extension.toUpperCase()} (${strSize})`;
                    pMessage.appendChild(iDownload);
                }

                // If the size is known and within auto-download range; immediately begin downloading
                if (willAutoDownload) {
                    // For non-images (which don't have blurhash previews), create a placeholder for progress bar targeting
                    if (!['png', 'jpeg', 'jpg', 'gif', 'webp'].includes(cAttachment.extension)) {
                        const iDownloading = document.createElement('i');
                        iDownloading.id = cAttachment.id;
                        iDownloading.textContent = `Starting download...`;
                        iDownloading.style.textAlign = `center`;
                        iDownloading.style.display = `block`;
                        pMessage.appendChild(iDownloading);
                    }
                    
                    // For group chats, use chat ID; for DMs, use sender.id
                    const downloadNpub4 = isGroupChat ? strOpenChat : (sender?.id || strOpenChat);
                    invoke('download_attachment', { npub: downloadNpub4, msgId: msg.id, attachmentId: cAttachment.id });
                }
            }
    }

    // Append Payment Shortcuts (i.e: Bitcoin Payment URIs, etc)
    const cAddress = detectCryptoAddress(msg.content);
    if (cAddress) {
        // Render the Payment UI
        pMessage.appendChild(renderCryptoAddress(cAddress));
    }

    // Append Metadata Previews (i.e: OpenGraph data from URLs, etc)
    if (!msg.pending && !msg.failed) {
        if (msg.preview_metadata?.og_image) {
            // Setup the Preview container
            const divPrevContainer = document.createElement('div');
            divPrevContainer.classList.add('msg-preview-container', 'btn');
            divPrevContainer.setAttribute('url', msg.preview_metadata.og_url || msg.preview_metadata.domain);

            // Setup the Favicon
            const imgFavicon = document.createElement('img');
            imgFavicon.classList.add('favicon');
            imgFavicon.src = msg.preview_metadata.favicon;
            imgFavicon.addEventListener('load', softChatScroll, { once: true });

            // Add the title (prefixed with the Favicon)
            const spanPreviewTitle = document.createElement('span');
            spanPreviewTitle.appendChild(imgFavicon);
            const spanText = document.createTextNode(msg.preview_metadata.title || msg.preview_metadata.og_title);
            spanPreviewTitle.appendChild(spanText);
            divPrevContainer.appendChild(spanPreviewTitle);

            // Load the Preview image
            const imgPreview = document.createElement('img');
            imgPreview.classList.add('msg-preview-img');
            imgPreview.src = msg.preview_metadata.og_image;
            // Auto-scroll the chat to correct against container resizes
            imgPreview.addEventListener('load', softChatScroll, { once: true });
            divPrevContainer.appendChild(imgPreview);

            // Render the Preview
            pMessage.appendChild(divPrevContainer);
        } else if (!msg.preview_metadata) {
            // Grab the message's metadata (currently, only URLs can have extracted metadata)
            if (msg.content && msg.content.includes('https')) {
                // Pass the chat ID so backend can find both DMs and group chats
                invoke("fetch_msg_metadata", { chatId: strOpenChat, msgId: msg.id });
            }
        }
    }

    // If the message is pending or failed, let's adjust it
    if (msg.pending && !msg.attachments.length) {
        divMessage.style.opacity = 0.75;
    }
    if (msg.failed) {
        pMessage.style.color = 'red';
    }

    // Add message reactions
    // TODO: while currently limited to one; add support for multi-reactions with a nice UX
    const cReaction = msg.reactions[0];
    let spanReaction;
    if (cReaction) {
        // Aggregate the 'reactions' of this reaction's type
        const nReacts = msg.reactions.reduce((a, b) => b.emoji === cReaction.emoji ? a + 1 : a, 0);
        spanReaction = document.createElement('span');
        spanReaction.classList.add('reaction');
        spanReaction.textContent = `${cReaction.emoji} ${nReacts}`;
        twemojify(spanReaction);
    } else if (!msg.mine) {
        // No reaction on the contact's message, so let's display the 'Add Reaction' UI
        spanReaction = document.createElement('span');
        spanReaction.classList.add('add-reaction', 'hideable', 'icon', 'icon-smile-face');
    }

    // Construct our "extras" (reactions, reply button, etc)
    // TODO: placeholder style, looks awful, but works!
    const divExtras = document.createElement('div');
    divExtras.classList.add('msg-extras');
    if (msg.mine) divExtras.style.marginRight = `5px`;
    else divExtras.style.marginLeft = `5px`;

    // These can ONLY be shown on fully sent messages (inherently does not apply to received msgs)
    if (!msg.pending && !msg.failed) {
        // Reactions
        if (spanReaction) {
            if (msg.mine) {
                // My message: reactions on the left
                spanReaction.style.marginLeft = '-10px';
            }
            divExtras.append(spanReaction);
        } else {
            // No reactions: just render the message
            divMessage.appendChild(pMessage);
        }

        // Reply Icon (if we're not already replying!)
        if (!fReplying) {
            const spanReply = document.createElement('span');
            spanReply.classList.add('reply-btn', 'hideable', 'icon', 'icon-reply');
            divExtras.append(spanReply);
        }

        // File Reveal Icon (if a file was attached)
        if (strRevealAttachmentPath) {
            const spanReveal = document.createElement('span');
            spanReveal.setAttribute('filepath', strRevealAttachmentPath);
            spanReveal.classList.add('hideable', 'icon', 'icon-file-search');
            divExtras.append(spanReveal);
        }
    }

    // Depending on who it is: render the extras appropriately
    if (msg.mine) divMessage.append(divExtras, pMessage);
    else divMessage.append(pMessage, divExtras);

    // After rendering, check message corner styling for received messages
    // This needs to be done post-render when the message is in the DOM
    setTimeout(() => {
        if (!msg.mine && domChatMessages.contains(divMessage)) {
            const nextMsg = divMessage.nextElementSibling;
            const prevMsg = divMessage.previousElementSibling;
            
            // Check if previous message exists and is from a different sender
            const isFirstFromSender = !prevMsg || prevMsg.getAttribute('sender') !== strShortSenderID;
            
            // Check if next message exists and is from the same sender
            const hasNextFromSameSender = nextMsg && nextMsg.getAttribute('sender') === strShortSenderID;
            
            // If we're continuing a message streak (not first from sender), we need to update the previous message
            if (!isFirstFromSender && prevMsg) {
                // The previous message is no longer the last in the streak, so remove its rounded corner
                const prevPMsg = prevMsg.querySelector('p');
                if (prevPMsg && !prevPMsg.classList.contains('no-background')) {
                    // Check if the previous message was styled as last (had rounded corner)
                    if (prevPMsg.style.borderBottomLeftRadius === '15px') {
                        // Remove the rounded corner since it's no longer the last
                        prevPMsg.style.borderBottomLeftRadius = '';
                    }
                }
            }
            
            // Now style the current message appropriately
            if (isFirstFromSender && !hasNextFromSameSender) {
                // This is a singular message - apply sharp bottom-left corner
                const pMsg = divMessage.querySelector('p');
                if (pMsg && !pMsg.classList.contains('no-background')) {
                    // Make the bottom-left corner sharp (0px radius)
                    pMsg.style.borderBottomLeftRadius = '0px';
                }
            }
            // If this is the last message in a multi-message streak (has previous from same sender, but no next from same sender)
            else if (!isFirstFromSender && !hasNextFromSameSender) {
                // This is the last message in a streak - apply rounded bottom-left corner
                const pMsg = divMessage.querySelector('p');
                if (pMsg && !pMsg.classList.contains('no-background')) {
                    // Make the bottom-left corner rounded (15px radius) to close the bubble group
                    pMsg.style.borderBottomLeftRadius = '15px';
                }
            }
        }
    }, 0);

    return divMessage;
}

/**
 * Select a message to begin replying to
 * @param {MouseEvent} e 
 */
function selectReplyingMessage(e) {
    // Cancel any existing reply-focus
    if (strCurrentReplyReference) {
        document.getElementById(strCurrentReplyReference).querySelector('p').style.borderColor = ``;
    }
    // Get the reply ID
    strCurrentReplyReference = e.target.parentElement.parentElement.id;
    // Hide the File UI and Display the cancel UI
    domChatMessageInputFile.style.display = 'none';
    domChatMessageInputCancel.style.display = '';
    // Display a replying placeholder
    domChatMessageInput.setAttribute('placeholder', 'Enter reply...');
    // Focus the message input
    domChatMessageInput.focus();
    // Add a reply-focus
    e.target.parentElement.parentElement.querySelector('p').style.borderColor = `#ffffff`;
}

/**
 * Cancel any ongoing replies and reset the messaging interface
 */
function cancelReply() {
    // Reset the message UI
    domChatMessageInputFile.style.display = '';
    domChatMessageInputCancel.style.display = 'none';
    domChatMessageInput.setAttribute('placeholder', strOriginalInputPlaceholder);

    // Focus the message input
    domChatMessageInput.focus();

    // Cancel any existing reply-focus
    if (strCurrentReplyReference) {
        let domMsg = document.getElementById(strCurrentReplyReference);
        if (domMsg) domMsg.querySelector('p').style.borderColor = ``;
    }

    // Remove the reply ID
    strCurrentReplyReference = '';
}

/**
 * Open a chat with a particular contact
 * @param {string} contact 
 */
function openChat(contact) {
    // Display the Chat UI
    navbarSelect('chat-btn');
    domProfile.style.display = 'none';
    domChatNew.style.display = 'none';
    domChats.style.display = 'none';
    domChat.style.display = '';
    domSettingsBtn.style.display = 'none';

    // Hide the Navbar
    domNavbar.style.display = `none`;

    // Get the chat (could be DM or Group)
    const chat = arrChats.find(c => c.id === contact);
    const isGroup = chat?.chat_type === 'MlsGroup';
    const profile = !isGroup ? getProfile(contact) : null;
    strOpenChat = contact;
    if (isGroup) { refreshGroupMemberCount(contact); }

    // Clear any existing auto-scroll timer
    if (chatOpenAutoScrollTimer) {
        clearTimeout(chatOpenAutoScrollTimer);
        chatOpenAutoScrollTimer = null;
    }

    // Record when the chat was opened
    chatOpenTimestamp = Date.now();

    // After 100ms, stop auto-scrolling on media loads
    chatOpenAutoScrollTimer = setTimeout(() => {
        chatOpenTimestamp = 0; // Reset timestamp to disable auto-scrolling
        chatOpenAutoScrollTimer = null;
    }, 100);

    // If it's a group, load messages from unified storage (no sync needed - live subscription handles it)
    if (isGroup && chat) {
        (async () => {
            // Load messages using unified storage
            try {
                const messages = await invoke('get_chat_messages', {
                    chatId: contact,
                    limit: 50
                }) || [];

                console.log(`Loaded ${messages.length} messages for group ${String(contact).substring(0, 8)}...`);

                // Messages are already in the correct format from unified storage!
                // Merge with existing messages to avoid duplicates
                const existingIds = new Set((chat.messages || []).map(m => m.id));
                const newOnly = messages.filter(m => !existingIds.has(m.id));

                // Append new messages and keep chronological order
                chat.messages = (chat.messages || []).concat(newOnly);
                chat.messages.sort((a, b) => a.at - b.at);

                // Insert only the new messages into the open chat
                if (newOnly.length) {
                    updateChat(chat, newOnly, null, false);
                    // Preserve typing indicator after async message load
                    updateChatHeaderSubtext(chat);
                }
            } catch (e) {
                console.error('Failed to load group messages:', e);
            }
        })();
    }

    // TODO: enable procedural rendering when the user scrolls up, this is a temp renderer optimisation
    updateChat(chat, (chat?.messages || []).slice(-100), profile, true);
}

/**
 * Open the dialog for starting a new chat
 */
function openNewChat() {
    // Display the UI
    domChatNew.style.display = '';
    domChats.style.display = 'none';
    domChat.style.display = 'none';

    // Hide the Navbar
    domNavbar.style.display = 'none';
}

/**
 * Closes the current chat, taking the user back to the chat list
 */
function closeChat() {
    // Clear any auto-scroll timer
    if (chatOpenAutoScrollTimer) {
        clearTimeout(chatOpenAutoScrollTimer);
        chatOpenAutoScrollTimer = null;
    }

    // Attempt to completely release memory (force garbage collection...) of in-chat media
    while (domChatMessages.firstElementChild) {
        const domChild = domChatMessages.firstElementChild;

        // For media (images, audio, video); we ensure they're fully unloaded
        const domMedias = domChild?.querySelectorAll('img, audio, video');
        for (const domMedia of domMedias) {
            // Streamable media (audio + video) should be paused, then force-unloaded
            if (domMedia instanceof HTMLMediaElement) {
                domMedia.pause();
                
                // For Android blob URLs, revoke them before clearing
                if (platformFeatures.os === 'android' && domMedia.src.startsWith('blob:')) {
                    URL.revokeObjectURL(domMedia.src);
                }
                
                domMedia.removeAttribute('src'); // Better than setting to empty string
                domMedia.load();
            }
            // Static media (images) should simply be unloaded
            if (domMedia instanceof HTMLImageElement) {
                // Also check for blob URLs on images if you use them
                if (domMedia.src.startsWith('blob:')) {
                    URL.revokeObjectURL(domMedia.src);
                }
                domMedia.removeAttribute('src');
            }
        }

        // Now we explicitly drop them
        domChild.remove();
    }

    // Reset the chat UI
    domProfile.style.display = 'none';
    domChats.style.display = '';
    domSettingsBtn.style.display = '';
    domChatNew.style.display = 'none';
    domChat.style.display = 'none';
    strOpenChat = "";
    nLastTypingIndicator = 0;

    // Display the Navbar
    domNavbar.style.display = ``;

    // Cancel any ongoing replies or selections
    strCurrentReactionReference = "";
    strCurrentReplyReference = "";
    cancelReply();

    // Update the Chat List
    renderChatlist();

    // Ensure the chat list re-adjusts to fit
    adjustSize();
}

/**
 * Open the Expanded Profile view, optionally with a non-default profile
 * @param {Profile} cProfile - An optional profile to render
 */
function openProfile(cProfile) {
    navbarSelect('profile-btn');
    domChats.style.display = 'none';
    domSettings.style.display = 'none';
    domInvites.style.display = 'none';

    // Render our own profile by default, but otherwise; the given one
    if (!cProfile) cProfile = arrProfiles.find(a => a.mine);
    renderProfileTab(cProfile);

    if (domProfile.style.display !== '') {
        // Run a subtle fade-in animation
        domProfile.classList.add('fadein-subtle-anim');
        domProfile.addEventListener('animationend', () => domProfile.classList.remove('fadein-subtle-anim'), { once: true });

        // Open the tab
        domProfile.style.display = '';
    }
}

async function openChatlist() {
    navbarSelect('chat-btn');
    domProfile.style.display = 'none';
    domSettings.style.display = 'none';
    domInvites.style.display = 'none';

    if (domChats.style.display !== '') {
        // Run a subtle fade-in animation
        domChats.classList.add('fadein-subtle-anim');
        domChats.addEventListener('animationend', () => domChats.classList.remove('fadein-subtle-anim'), { once: true });

        // Open the tab
        domChats.style.display = '';
    }
    
    // Load and display MLS invites in the Chat tab
    await loadMLSInvites();
}

function openSettings() {
    navbarSelect('settings-btn');
    domSettings.style.display = '';

    // Hide the other tabs
    domProfile.style.display = 'none';
    domChats.style.display = 'none';
    domInvites.style.display = 'none';

    // If an update is available, scroll to the updates section
    const updateDot = document.getElementById('settings-update-dot');
    if (updateDot && updateDot.style.display !== 'none') {
        // Give the settings tab time to render
        setTimeout(() => {
            const updatesSection = document.getElementById('settings-updates');
            if (updatesSection) {
                updatesSection.scrollIntoView({ behavior: 'smooth', block: 'start' });
                // Hide the notification dot after scrolling
                updateDot.style.display = 'none';
            }
        }, 100);
    }
}

async function openInvites() {
    navbarSelect('invites-btn');
    domInvites.style.display = '';

    // Hide the other tabs
    domProfile.style.display = 'none';
    domChats.style.display = 'none';
    domSettings.style.display = 'none';

    // Fetch and display the invite code
    const inviteCodeElement = document.getElementById('invite-code');
    inviteCodeElement.textContent = 'Loading';
    
    try {
        const inviteCode = await invoke('get_or_create_invite_code');
        inviteCodeElement.textContent = inviteCode;
        document.getElementById('invite-code-twitter').href = buildXIntentUrl(inviteCode);
        
        // Add invite code copy functionality
        const copyBtn = document.getElementById('invite-code-copy');
        if (copyBtn) {
            // Remove any existing listeners to prevent duplicates
            copyBtn.replaceWith(copyBtn.cloneNode(true));
            const newCopyBtn = document.getElementById('invite-code-copy');
            
            newCopyBtn.addEventListener('click', (e) => {
                if (inviteCode && inviteCode !== 'Loading...' && inviteCode !== 'Error loading code') {
                    navigator.clipboard.writeText(inviteCode).then(() => {
                        const btn = e.target.closest('.invite-code-copy-btn');
                        if (btn) {
                            btn.innerHTML = '<span class="icon icon-check"></span>';
                            setTimeout(() => {
                                btn.innerHTML = '<span class="icon icon-copy"></span>';
                            }, 2000);
                        }
                    });
                }
            });
        }
    } catch (error) {
        inviteCodeElement.textContent = 'Error loading code';
        console.error('Failed to get invite code:', error);
    }

    // Note: MLS invites are now shown in the Chat tab, not here
}

/**
 * Edit the profile description inline
 */
function editProfileDescription() {
    // Get the current profile
    const cProfile = arrProfiles.find(a => a.mine);
    if (!cProfile) return;

    // Set the textarea content to current description
    domProfileDescriptionEditor.value = cProfile.about || '';

    // Hide the span and show the textarea
    domProfileDescription.style.display = 'none';
    domProfileDescriptionEditor.style.display = '';

    // Focus the text
    domProfileDescriptionEditor.focus();

    // Handle blur event to save and return to view mode
    domProfileDescriptionEditor.onblur = () => {
        // Hide textarea and show span
        domProfileDescriptionEditor.style.display = 'none';
        domProfileDescription.style.display = '';

        // Remove the blur event listener
        domProfileDescriptionEditor.onblur = null;

        // If nothing was edited, don't change anything
        if (!domProfileDescriptionEditor.value ||
            domProfileDescriptionEditor.value === cProfile.about
        ) return;

        // Update the profile's about property
        cProfile.about = domProfileDescriptionEditor.value;

        // Update the span content
        domProfileDescription.textContent = cProfile.about;
        twemojify(domProfileDescription);

        // Upload new About Me to Nostr
        setAboutMe(cProfile.about);
    };

    // Resize it to match the content size (CSS cannot scale textareas based on content)
    domProfileDescriptionEditor.style.height = Math.min(domProfileDescriptionEditor.scrollHeight, 100) + 'px';

    // Handle input events to resize the textarea dynamically
    domProfileDescriptionEditor.oninput = () => {
        domProfileDescriptionEditor.style.height = Math.min(domProfileDescriptionEditor.scrollHeight, 100) + 'px';
    };

    // Handle Enter key to submit (excluding Shift+Enter for line breaks)
    domProfileDescriptionEditor.onkeydown = (evt) => {
        if ((evt.code === 'Enter' || evt.code === 'NumpadEnter') && !evt.shiftKey) {
            evt.preventDefault();
            domProfileDescriptionEditor.blur(); // Trigger the blur event to save
        }
    };
}

/**
 * A utility to "select" one Navbar item, deselecting the rest automatically.
 */
function navbarSelect(strSelectionID = '') {
    for (const navItem of domNavbar.querySelectorAll('div')) {
        if (strSelectionID === navItem.id) navItem.classList.remove('navbar-btn-inactive');
        else navItem.classList.add('navbar-btn-inactive');
    }
}

/**
 * Our Bech32 Nostr Public Key
 */
let strPubkey;

/**
 * The timestamp we sent our last typing indicator
 * 
 * Ensure this is wiped when the chat is closed!
 */
let nLastTypingIndicator = 0;

const strOriginalInputPlaceholder = domChatMessageInput.getAttribute('placeholder');
window.addEventListener("DOMContentLoaded", async () => {
    // Once login fade-in animation ends, remove it
    domLogin.addEventListener('animationend', () => domLogin.classList.remove('fadein-anim'), { once: true });

    // Fetch platform features to determine OS-specific behavior
    await fetchPlatformFeatures();

    // Immediately load and apply theme settings
    const strTheme = await invoke('get_theme');
    if (strTheme) {
        await setTheme(strTheme);
    }

    // If a local encrypted key exists, boot up the decryption UI
    if (await hasKey()) {
        // Private Key is available, login screen!
        openEncryptionFlow(null, true);
    }

    // Hook up our static buttons
    domInvitesBtn.onclick = openInvites;
    domProfileBtn.onclick = () => openProfile();
    domChatlistBtn.onclick = openChatlist;
    domSettingsBtn.onclick = openSettings;
    domLoginAccountCreationBtn.onclick = async () => {
        try {
            const { public: pubKey, private: privKey } = await invoke("create_account");
            strPubkey = pubKey;
            
            // Connect to Nostr network early for invite validation
            await invoke("connect");
            
            // Open the Invite Flow for new accounts
            openInviteFlow(privKey);
        } catch (e) {
            // Display the backend error
            popupConfirm(e, '', true, '', 'vector_warning.svg');
        }
    };
    domLoginAccountBtn.onclick = () => {
        domLoginImport.style.display = '';
        domLoginStart.style.display = 'none';
    };
    domLoginBtn.onclick = async () => {
        // Import and derive our keys
        try {
            const { public: pubKey, private: privKey } = await invoke("login", { importKey: domLoginInput.value.trim() });
            strPubkey = pubKey;

            // Connect to Nostr
            await invoke("connect");

            // Check if user has an existing account (has encrypted private key)
            if (await hasKey()) {
                // Existing user - skip invite flow
                openEncryptionFlow(privKey);
            } else {
                // New user logging in - show invite flow
                openInviteFlow(privKey);
            }
        } catch (e) {
            // Display the backend error
            popupConfirm(e, '', true, '', 'vector_warning.svg');
        }
    }
    domChatBackBtn.onclick = closeChat;
    domChatBookmarksBtn.onclick = () => {
        openChat(strPubkey);
    };
    domChatNewBackBtn.onclick = closeChat;
    domChatNewStartBtn.onclick = () => {
        openChat(domChatNewInput.value.trim());
        domChatNewInput.value = ``;
    };
    domChatNewInput.onkeydown = async (evt) => {
        if ((evt.code === 'Enter' || evt.code === 'NumpadEnter') && !evt.shiftKey) {
            evt.preventDefault();
            domChatNewStartBtn.click();
        }
    };
    domChatMessageInputCancel.onclick = cancelReply;

    // Hook up a scroll handler in the chat to display UI elements at certain scroll depths
    createScrollHandler(domChatMessages, domChatMessagesScrollReturnBtn, { threshold: 500 })

    // Hook up an in-chat File Upload listener
    domChatMessageInputFile.onclick = async () => {
        let filepath = await selectFile();
        if (filepath) {
            // Reset reply selection while passing a copy of the reference to the backend
            const strReplyRef = strCurrentReplyReference;
            cancelReply();
            await sendFile(strOpenChat, strReplyRef, filepath);
        }
    };

    // Hook up an in-chat File Paste listener
    document.onpaste = async (evt) => {
        if (strOpenChat) {
            // Check if the clipboard data contains an image
            const arrItems = Array.from(evt.clipboardData.items);
            if (arrItems.some(item => item.type.startsWith('image/'))) {
                evt.preventDefault();

                // Determine if this image supports Transparency or not
                // Note: this is necessary to account for the accidental "zeroing" of Alpha values
                // ... in non-PNG/GIF formats, which led to completely blank JPEGs.
                const fTransparent = arrItems.some(item => item.type.includes('png') || item.type.includes('gif'));

                // Reset reply selection while passing a copy of the reference to the backend
                const strReplyRef = strCurrentReplyReference;
                cancelReply();

                // Tell the Rust backend to acquire the image from clipboard and send it to the current chat
                await invoke('paste_message', {
                    receiver: strOpenChat,
                    repliedTo: strReplyRef,
                    transparent: fTransparent
                });

                nLastTypingIndicator = 0;
            }
        }
    };

    // Unified message sending function
    async function sendMessage(messageText) {
        if (!messageText || !messageText.trim()) return;

        // Clear input and show sending state
        domChatMessageInput.value = '';
        domChatMessageInput.setAttribute('placeholder', 'Sending...');

        try {
            const replyRef = strCurrentReplyReference;
            cancelReply();
            
            // Check if current chat is a group
            const chat = arrChats.find(c => c.id === strOpenChat);
            if (chat?.chat_type === 'MlsGroup') {
                // Send group message
                const wrapperId = await invoke('send_mls_group_message', {
                    groupId: strOpenChat,
                    text: messageText.trim(),
                    repliedTo: replyRef || null
                });
                // Message is already added optimistically by send_mls_group_message
                // Live subscription will handle receiving it back from the relay
            } else {
                // Send regular DM
                await message(strOpenChat, messageText.trim(), replyRef, "");
            }
            
            nLastTypingIndicator = 0;
        } catch(e) {
            console.error('Failed to send message:', e);
        }
    }

    // Desktop/iOS - traditional keydown approach
    domChatMessageInput.addEventListener('keydown', async (evt) => {
        if ((evt.key === 'Enter' || evt.keyCode === 13) && !evt.shiftKey) {
            evt.preventDefault();
            await sendMessage(domChatMessageInput.value);
        }
    });

    // Android-specific - detect newline in input
    if (platformFeatures.os === 'android') {
        domChatMessageInput.addEventListener('input', async (evt) => {
            const value = domChatMessageInput.value;

            // Check if input contains a newline character
            if (value.includes('\n')) {
                // Extract the message BEFORE clearing (remove the newline)
                const messageText = value.replace(/\n/g, '');

                // Send the message with the extracted text
                await sendMessage(messageText);
            }
        });
    }

    // Hook up an 'input' listener on the Message Box for typing indicators
    domChatMessageInput.oninput = async () => {
        // Send a Typing Indicator only when content actually changes
        if (nLastTypingIndicator + 30000 < Date.now()) {
            nLastTypingIndicator = Date.now();
            await invoke("start_typing", { receiver: strOpenChat });
        }
    };

    // Hook up our drag-n-drop listeners
    if (platformFeatures.os !== 'android' && platformFeatures.os !== 'ios') {
        await getCurrentWebview().onDragDropEvent(async (event) => {
            // Only accept File Drops if a chat is open
            if (strOpenChat) {
                if (event.payload.type === 'over') {
                    // TODO: add hover effects
                } else if (event.payload.type === 'drop') {
                    // Reset reply selection while passing a copy of the reference to the backend
                    const strReplyRef = strCurrentReplyReference;
                    cancelReply();
                    await sendFile(strOpenChat, strReplyRef, event.payload.paths[0]);
                } else {
                    // TODO: remove hover effects
                }
            }
        });

        await getCurrentWindow().onFocusChanged(async (event) => {
            if (event.payload && strOpenChat) {
                const currentChat = getDMChat(strOpenChat);
                if (currentChat && currentChat.messages.length > 0) {
                    // Find the last message from the contact (not from current user)
                    let lastContactMsg = null;
                    for (let i = currentChat.messages.length - 1; i >= 0; i--) {
                        if (!currentChat.messages[i].mine) {
                            lastContactMsg = currentChat.messages[i];
                            break;
                        }
                    }
                    if (lastContactMsg) {
                        markAsRead(currentChat, lastContactMsg);
                    }
                }
            }
        });
    }

    // Hook up our voice message recorder listener
    const recorder = new VoiceRecorder(domChatMessageInputVoice);
    recorder.button.addEventListener('click', async () => {
        if (recorder.isRecording) {
            // Stop the recording and retrieve our WAV data
            const wavData = await recorder.stop();

            // Unhide our messaging UI
            if (wavData) {
                // Placeholder
                domChatMessageInput.value = '';
                domChatMessageInput.setAttribute('placeholder', 'Sending...');

                // Send raw bytes to Rust, if the chat is still open
                // Note: since the user could, for some reason, close the chat while recording - we need to check that it's still open
                if (strOpenChat) {
                    try {
                        // Reset reply selection while passing a copy of the reference to the backend
                        const strReplyRef = strCurrentReplyReference;
                        cancelReply();
                        await invoke('voice_message', {
                            receiver: strOpenChat,
                            repliedTo: strReplyRef,
                            bytes: wavData
                        });
                    } catch (e) {
                        // Notify of an attachment send failure
                        popupConfirm(e, '', true, '', 'vector_warning.svg');
                    }

                    nLastTypingIndicator = 0;
                }
            }
        } else {
            // Display our recording status
            domChatMessageInput.value = '';
            domChatMessageInput.setAttribute('placeholder', 'Recording...');

            // Start recording
            if (await recorder.start() === false) {
                // An error likely occured: reset the UI
                cancelReply();
                await recorder.stop();
            }
        }
    });

    // Initialize voice transcription with default model
    window.cTranscriber = new VoiceTranscriptionUI();
    window.voiceSettings = new VoiceSettings();

    // Only load whisper models if transcription is supported
    if (platformFeatures.transcription) {
        await window.voiceSettings.loadWhisperModels();
    }
    
    window.voiceSettings.initVoiceSettings();

    // Hook up our "Help Prompts" to give users easy feature explainers in ambiguous or complex contexts
    // Note: since some of these overlap with Checkbox Labels: we prevent event bubbling so that clicking the Info Icon doesn't also trigger other events
    domSettingsWhisperModelInfo.onclick = (e) => {
        popupConfirm('Vector Voice AI Model', 'The Vector Voice AI model <b>determines the Quality of your transcriptions.</b><br><br>A larger model will provide more accurate transcriptions & translations, but require more Disk Space, Memory and CPU power to run.', true);
    };
    domSettingsWhisperAutoTranslateInfo.onclick = (e) => {
        e.preventDefault();
        e.stopPropagation();
        popupConfirm('Vector Voice Translations', 'Vector Voice AI can <b>automatically detect non-English languages and translate them in to English text for you.</b><br><br>You can decide whether Vector Voice transcribes in to their native spoken language, or instead translates in to English on your behalf.', true);
    };
    domSettingsWhisperAutoTranscribeInfo.onclick = (e) => {
        e.preventDefault();
        e.stopPropagation();
        popupConfirm('Vector Voice Transcriptions', 'Vector Voice AI can <b>automatically transcribe incoming Voice Messages</b> for immediate reading, without needing to listen.<br><br>You can decide whether Vector Voice transcribes automatically, or if you prefer to transcribe each message explicitly.', true);
    };

        // Add npub copy functionality for chat-new section
    document.getElementById('chat-new-npub-copy')?.addEventListener('click', (e) => {
        const npub = document.getElementById('share-npub')?.textContent;
        if (npub) {
            navigator.clipboard.writeText(npub).then(() => {
                const copyBtn = e.target.closest('.profile-npub-copy');
                if (copyBtn) {
                    copyBtn.innerHTML = '<span class="icon icon-check"></span>';
                    setTimeout(() => {
                        copyBtn.innerHTML = '<span class="icon icon-copy"></span>';
                    }, 2000);
                }
            });
        }
    });
});

// Listen for app-wide click interations
document.addEventListener('click', (e) => {
    // If we're clicking the emoji search, don't close it!
    if (e.target === emojiSearch) return;

    // If we're clicking an <a> link, handle it with our openUrl function
    if (e.target.tagName === 'A' && e.target.href) {
        e.preventDefault();
        return openUrl(e.target.href);
    }

    // If we're clicking a Reply button, begin a reply
    if (e.target.classList.contains("reply-btn")) return selectReplyingMessage(e);

    // If we're clicking a File Reveal button, reveal the file with the OS File Explorer
    if (e.target.getAttribute('filepath')) {
        return revealItemInDir(e.target.getAttribute('filepath'));
    }

    // If we're clicking a Reply context, center the referenced message in view
    if (e.target.classList.contains('msg-reply') || e.target.parentElement?.classList.contains('msg-reply')  || e.target.parentElement?.parentElement?.classList.contains('msg-reply')) {
        // Note: The `substring(2)` removes the `r-` prefix
        const strID = e.target.id || e.target.parentElement?.id || e.target.parentElement.parentElement.id;
        const domMsg = document.getElementById(strID.substring(2));
        centerInView(domMsg);

        // Run an animation to bring the user's eye to the message
        const pContainer = domMsg.querySelector('p');
        if (!pContainer.classList.contains('no-background')) {
            domMsg.classList.add('highlight-animation');
            setTimeout(() => domMsg.classList.remove('highlight-animation'), 1500);
        }
        return;
    }

    // If we're clicking a Metadata Preview, open it's URL, if one is attached
    if (e.target.classList.contains("msg-preview-container") || e.target.parentElement?.classList.contains("msg-preview-container")) {
        const strURL = e.target.getAttribute('url') || e.target.parentElement.getAttribute('url');
        if (strURL) openUrl(strURL);
        return;
    }

    // If we're clicking a Payment URI, open it's URL
    if (e.target.getAttribute('pay-uri')) {
        return openUrl(e.target.getAttribute('pay-uri'));
    }

    // If we're clicking a Contact in the main chat list (NOT inside the Create Group panel), open the chat
    const cg = document.getElementById('create-group');
    const inCreateGroup = cg && cg.style.display !== 'none' && cg.contains(e.target);
    if (!inCreateGroup && (e.target.classList.contains("chatlist-contact") || e.target.parentElement?.classList.contains("chatlist-contact") ||  e.target.parentElement?.parentElement?.classList.contains("chatlist-contact"))) {
        const strID = e.target.id || e.target.parentElement?.id || e.target.parentElement.parentElement.id;
        return openChat(strID);
    }

    // If we're clicking an Attachment Download button, request the download
    if (e.target.hasAttribute('download')) {
        return invoke('download_attachment', { npub: e.target.getAttribute('npub'), msgId: e.target.getAttribute('msg'), attachmentId: e.target.id });
    }

    // Run the emoji panel open/close logic
    openEmojiPanel(e);
});

/**
 * Resize certain tricky components (i.e: the Chat Box) on window resizes.
 * 
 * This can also be re-called when some components are spawned, since they can
 * affect the height and width of other components, too.
 */
function adjustSize() {
    // Chat List: resize the list to fit within the screen after the upper Account area
    // Note: no idea why the `- 50px` is needed below, magic numbers, I guess.
    const nNewChatBtnHeight = document.getElementById('new-chat-btn')?.getBoundingClientRect().height || 0;
    const nNavbarHeight = domNavbar.getBoundingClientRect().height;
    domChatList.style.maxHeight = (window.innerHeight - (domChatList.offsetTop + nNewChatBtnHeight + nNavbarHeight)) + 50 + 'px';

    // Chat Box: resize the chat to fill the remaining space after the upper Contact area (name)
    const rectContact = domChatContact.getBoundingClientRect();
    domChat.style.height = (window.innerHeight - rectContact.height) + `px`;

    // If the chat is open, and the fade-out exists, then position it correctly
    if (strOpenChat) {
        domChatMessagesFade.style.top = domChatMessages.offsetTop + 'px';
    }

    // If the chat is open, and they've not significantly scrolled up: auto-scroll down to correct against container resizes
    softChatScroll();
}

/**
 * Scrolls the chat to the bottom if the user has not already scrolled upwards substantially.
 * 
 * This is used to correct against container resizes, i.e: if an image loads, or a message is received.
 */
function softChatScroll() {
    if (!strOpenChat) return;

    // If the chat is open, and they've not significantly scrolled up: auto-scroll down to correct against container resizes
    const pxFromBottom = domChatMessages.scrollHeight - domChatMessages.scrollTop - domChatMessages.clientHeight;
    if (pxFromBottom < 1000) {
        scrollToBottom(domChatMessages, false);
    }
}

window.onresize = adjustSize;

<<<<<<< HEAD
// Message Context Menu Implementation

let contextMenu = null;
let contextMenuTarget = null;
let longPressTimer = null;
const LONG_PRESS_DURATION = 500; // milliseconds

/**
 * Creates the context menu element
 */
function createContextMenu() {
    if (contextMenu) return contextMenu;
    
    const menu = document.createElement('div');
    menu.className = 'msg-context-menu';
    menu.id = 'msg-context-menu';
    
    // Quick emoji reactions row
    const emojiRow = document.createElement('div');
    emojiRow.className = 'msg-context-emoji-row';
    
    // Get 5 most used emojis
    const topEmojis = getMostUsedEmojis().slice(0, 5);
    
    topEmojis.forEach(emojiData => {
        const btn = document.createElement('button');
        btn.className = 'msg-context-emoji-btn btn';
        btn.innerHTML = emojiData.emoji;
        btn.dataset.emoji = emojiData.emoji;
        btn.dataset.emojiName = emojiData.name;
        twemojify(btn);
        emojiRow.appendChild(btn);
    });
    
    // Add "more emojis" button
    const moreBtn = document.createElement('button');
    moreBtn.className = 'msg-context-emoji-btn btn';
    moreBtn.innerHTML = '<span class="icon icon-smile-face"></span>';
    moreBtn.dataset.action = 'more-emojis';
    emojiRow.appendChild(moreBtn);
    
    menu.appendChild(emojiRow);
    
    // Actions
    const actionsDiv = document.createElement('div');
    actionsDiv.className = 'msg-context-actions';
    
    const actions = [
        { icon: 'edit', label: 'Edit Message', action: 'edit' },
        { icon: 'reply', label: 'Reply', action: 'reply' },
        { icon: 'forward', label: 'Forward', action: 'forward' },
        { icon: 'copy-text', label: 'Copy Text', action: 'copy' },
        { icon: 'pin', label: 'Pin Message', action: 'pin' },
        { icon: 'delete', label: 'Delete Message', action: 'delete', className: 'delete-action' }
    ];
    
    actions.forEach(actionData => {
        const actionBtn = document.createElement('div');
        actionBtn.className = `msg-context-action btn ${actionData.className || ''}`;
        actionBtn.dataset.action = actionData.action;
        actionBtn.innerHTML = `
            <span class="icon icon-${actionData.icon}"></span>
            <span>${actionData.label}</span>
        `;
        actionsDiv.appendChild(actionBtn);
    });
    
    menu.appendChild(actionsDiv);
    document.body.appendChild(menu);
    
    contextMenu = menu;
    return menu;
}

/**
 * Shows the context menu for a message
 */
function showContextMenu(messageElement) {
    const menu = createContextMenu();
    contextMenuTarget = messageElement;
    
    // Add active state to message
    messageElement.classList.add('context-active');
    
    // Show the menu (it slides up from bottom via CSS)
    menu.classList.add('visible');
}

/**
 * Hides the context menu
 */
function hideContextMenu() {
    if (!contextMenu) return;
    
    contextMenu.classList.remove('visible');
    
    // Remove active state from message
    if (contextMenuTarget) {
        contextMenuTarget.classList.remove('context-active');
        contextMenuTarget = null;
    }
}

/**
 * Handles context menu action clicks
 */
function handleContextAction(action, messageElement) {
    const messageId = messageElement.id;
    
    switch (action) {
        case 'edit':
            // TODO: Implement edit functionality
            popupConfirm('Edit Message', 'Edit functionality coming soon!', true, '', 'vector_warning.svg');
            break;
            
        case 'reply':
            // Use existing reply functionality
            const replyEvent = { target: messageElement };
            selectReplyingMessage(replyEvent);
            break;
            
        case 'forward':
            // TODO: Implement forward functionality
            popupConfirm('Forward Message', 'Forward functionality coming soon!', true, '', 'vector_warning.svg');
            break;
            
        case 'copy':
            // Copy message text to clipboard
            const messageText = messageElement.querySelector('p')?.textContent;
            if (messageText) {
                navigator.clipboard.writeText(messageText).then(() => {
                    // Could show a brief "Copied!" toast here
                });
            }
            break;
            
        case 'pin':
            // TODO: Implement pin functionality
            popupConfirm('Pin Message', 'Are you sure you want to pin this message?', true, '', 'vector_warning.svg');
            break;
            
        case 'delete':
            // TODO: Implement delete functionality
            popupConfirm('Delete Message', 'Are you sure you want to delete this message?', false, '', 'vector_warning.svg')
                .then(confirmed => {
                    if (confirmed) {
                        // Call delete function
                    }
                });
            break;
            
        case 'more-emojis':
            // Set the reaction reference
            strCurrentReactionReference = messageId;
            
            // Create the proper DOM structure that openEmojiPanel expects
            // It looks for: target.classList.contains('add-reaction') and then gets parentElement.parentElement.id
            const msgExtras = document.createElement('div');
            msgExtras.className = 'msg-extras';
            
            const addReactionBtn = document.createElement('span');
            addReactionBtn.classList.add('add-reaction');
            msgExtras.appendChild(addReactionBtn);
            
            const msgContainer = document.createElement('div');
            msgContainer.id = messageId;
            msgContainer.appendChild(msgExtras);
            
            // Create a proper mouse event
            const fakeEvent = new MouseEvent('click', {
                bubbles: true,
                cancelable: true,
                view: window
            });
            
            // Override the target to be our add-reaction button
            Object.defineProperty(fakeEvent, 'target', {
                value: addReactionBtn,
                enumerable: true
            });
            
            // Hide context menu first
            hideContextMenu();
            
            // Open the emoji panel
            openEmojiPanel(fakeEvent);
            return; // Return early since we already hid the menu
            
        default:
            // Handle emoji reactions
            if (action.startsWith('emoji:')) {
                const emoji = action.substring(6);
                handleEmojiReaction(messageId, emoji);
            }
    }
    
    hideContextMenu();
}

/**
 * Handles emoji reaction selection
 */
function handleEmojiReaction(messageId, emoji) {
    const cEmoji = arrEmojis.find(e => e.emoji === emoji);
    if (!cEmoji) return;
    
    // Register usage
    cEmoji.used++;
    addToRecentEmojis(cEmoji);
    
    // Find the message in chats
    for (const cChat of arrChats) {
        const cMsg = cChat.messages.find(a => a.id === messageId);
        if (!cMsg) continue;
        
        const strReceiverPubkey = cChat.id;
        const spanReaction = document.createElement('span');
        spanReaction.classList.add('reaction');
        spanReaction.textContent = `${cEmoji.emoji} 1`;
        twemojify(spanReaction);
        
        const divMessage = document.getElementById(cMsg.id);
        const existingReaction = divMessage.querySelector('.msg-extras span');
        if (existingReaction) {
            existingReaction.replaceWith(spanReaction);
        }
        
        invoke('react', { 
            referenceId: messageId, 
            npub: strReceiverPubkey, 
            emoji: cEmoji.emoji 
        });
        
        break;
    }
}

/**
 * Initialize context menu event listeners
 */
function initContextMenu() {
    // Touch events for long-press
    document.addEventListener('touchstart', (e) => {
        const messageElement = e.target.closest('.msg-me, .msg-them');
        if (!messageElement) return;
        
        longPressTimer = setTimeout(() => {
            showContextMenu(messageElement);
            // Prevent default to avoid text selection
            e.preventDefault();
        }, LONG_PRESS_DURATION);
    }, { passive: false });
    
    document.addEventListener('touchend', () => {
        if (longPressTimer) {
            clearTimeout(longPressTimer);
            longPressTimer = null;
        }
    });
    
    document.addEventListener('touchmove', () => {
        if (longPressTimer) {
            clearTimeout(longPressTimer);
            longPressTimer = null;
        }
    });
    
    // Right-click for desktop
    document.addEventListener('contextmenu', (e) => {
        const messageElement = e.target.closest('.msg-me, .msg-them');
        if (!messageElement) return;
        
        e.preventDefault();
        showContextMenu(messageElement);
    });
    
    // Click outside to close
    document.addEventListener('click', (e) => {
        if (!contextMenu || !contextMenu.classList.contains('visible')) return;
        
        if (!contextMenu.contains(e.target) && !e.target.closest('.emoji-picker')) {
            hideContextMenu();
        }
    });
    
    // Handle context menu clicks
    document.addEventListener('click', (e) => {
        if (!contextMenu) return;
        
        // Emoji button click
        const emojiBtn = e.target.closest('.msg-context-emoji-btn');
        if (emojiBtn && contextMenuTarget) {
            e.stopPropagation(); // Prevent click from bubbling
            
            if (emojiBtn.dataset.action === 'more-emojis') {
                handleContextAction('more-emojis', contextMenuTarget);
            } else if (emojiBtn.dataset.emoji) {
                handleEmojiReaction(contextMenuTarget.id, emojiBtn.dataset.emoji);
                hideContextMenu();
            }
            return;
        }
        
        // Action button click
        const actionBtn = e.target.closest('.msg-context-action');
        if (actionBtn && contextMenuTarget) {
            e.stopPropagation(); // Prevent click from bubbling
            handleContextAction(actionBtn.dataset.action, contextMenuTarget);
        }
    });
}

// Initialize when DOM is ready
if (document.readyState === 'loading') {
    document.addEventListener('DOMContentLoaded', initContextMenu);
} else {
    initContextMenu();
}
=======
// ===== Create Group: state and helpers =====
/**
 * Selected members (npubs) for the group being created.
 * Keep this decoupled from arrChats.
 */
let arrSelectedGroupMembers = [];
/**
 * Tracks whether the user attempted to create the group.
 * Used to only show inline validation after an explicit attempt.
 */
let fCreateGroupAttempt = false;

/**
 * Ensure the "Create Group" launcher button exists next to "Start New Chat".
 * Safe to call multiple times.
 */
function ensureCreateGroupButton() {
    if (document.getElementById('create-group-btn')) return;
    if (!domChatList) return;
    // Only render after login/init is complete: navbar visible, login form hidden, and anchor exists
    if (!domNavbar || domNavbar.style.display === 'none') return;
    if (typeof domLogin !== 'undefined' && domLogin && domLogin.style.display !== 'none') return;

    const btnCreateGroup = document.createElement('button');
    btnCreateGroup.id = 'create-group-btn';
    btnCreateGroup.classList.add('new-chat-btn', 'btn', 'intro-anim');
    btnCreateGroup.style.marginTop = '10px';
    btnCreateGroup.innerHTML = '<span style="width: 100%">Create Group</span><span class="icon icon-chats"></span>';
    btnCreateGroup.addEventListener('animationend', () => btnCreateGroup.classList.remove('intro-anim'), { once: true });
    btnCreateGroup.onclick = openCreateGroup;

    // Place below the existing "Start a New Chat" button if present, else place before chat list
    const btnStartChat = document.getElementById('new-chat-btn');
    if (btnStartChat && btnStartChat.parentElement) {
        btnStartChat.insertAdjacentElement('afterend', btnCreateGroup);
    } else {
        domChatList.before(btnCreateGroup);
    }

    // Recompute layout
    adjustSize();
}

/**
 * Render the filterable, scrollable contact list with checkboxes.
 * Reuses arrProfiles as the source of truth.
 */
function renderCreateGroupList(filterText = '') {
    if (!domCreateGroupList) return;
    domCreateGroupList.innerHTML = '';

    const f = (filterText || '').trim().toLowerCase();

    // Exclude our own profile from selection
    const mine = arrProfiles.find(p => p.mine)?.id;

    // Build a fragment for performance
    const frag = document.createDocumentFragment();

    for (const p of arrProfiles) {
        if (!p || !p.id) continue;
        if (p.id === mine) continue;

        // Filter by nickname/name/npub
        const name = p.nickname || p.name || '';
        const hay = (name + ' ' + p.id).toLowerCase();
        if (f && !hay.includes(f)) continue;

        // Row container (reuse existing styling conventions)
        const row = document.createElement('div');
        row.classList.add('chatlist-contact');
        row.id = `cg-${p.id}`;

        // Avatar
        const avatarContainer = document.createElement('div');
        avatarContainer.style.position = 'relative';
        avatarContainer.style.zIndex = '-1';
        if (p.avatar) {
            const img = document.createElement('img');
            img.src = p.avatar;
            avatarContainer.appendChild(img);
        } else {
            avatarContainer.appendChild(pubkeyToAvatar(p.id, name, 50));
        }
        row.appendChild(avatarContainer);

        // Title and subtitle
        const preview = document.createElement('div');
        preview.classList.add('chatlist-contact-preview');

        const title = document.createElement('h4');
        title.classList.add('cutoff');
        title.textContent = name || p.id;
        if (name) twemojify(title);
        preview.appendChild(title);

        const subtitle = document.createElement('p');
        subtitle.classList.add('cutoff');
        subtitle.style.opacity = '0.7';
        subtitle.textContent = p.id;
        preview.appendChild(subtitle);
        preview.style.zIndex = '-1';
        row.appendChild(preview);

        // Checkbox
        const chk = document.createElement('input');
        chk.type = 'checkbox';
        chk.style.marginLeft = 'auto';
        chk.style.marginRight = 'auto';
        chk.style.width = '18px';
        chk.style.height = '18px';
        chk.style.marginTop = 'auto';
        chk.style.marginBottom = 'auto';
        chk.checked = arrSelectedGroupMembers.includes(p.id);
        chk.setAttribute('aria-label', `Select ${name || p.id}`);
        chk.onchange = () => {
            if (chk.checked) {
                if (!arrSelectedGroupMembers.includes(p.id)) {
                    arrSelectedGroupMembers.push(p.id);
                }
            } else {
                arrSelectedGroupMembers = arrSelectedGroupMembers.filter(n => n !== p.id);
            }
            updateCreateGroupValidation(true);
        };
        row.appendChild(chk);

        // Row click toggles checkbox for better UX (avoid toggling when clicking the checkbox itself)
        // Important: stop propagation to avoid the global document click handler opening the DM chat.
        row.onclick = null;
        row.addEventListener('click', (e) => {
            e.preventDefault();
            e.stopPropagation();
            if (e.target === chk) return;
            chk.click();
        });
        // Also stop propagation when the checkbox itself is clicked
        chk.addEventListener('click', (e) => {
            e.stopPropagation();
        });

        frag.appendChild(row);
    }

    // If no matches
    if (!frag.childElementCount) {
        const empty = document.createElement('p');
        empty.style.textAlign = 'center';
        empty.style.opacity = '0.7';
        empty.textContent = f ? 'No matches' : 'No contacts found';
        domCreateGroupList.appendChild(empty);
    } else {
        domCreateGroupList.appendChild(frag);
    }
}

/**
 * Enable/disable Create button and show inline hint
 */
function updateCreateGroupValidation(showInline = false) {
    if (!domCreateGroupCreateBtn) return;
    const nameOk = !!domCreateGroupName?.value.trim();
    const membersOk = arrSelectedGroupMembers.length > 0;

    const enabled = nameOk && membersOk;

    // Toggle both property and attribute to avoid any CSS/UA inconsistencies
    domCreateGroupCreateBtn.disabled = !enabled;
    if (enabled) {
        domCreateGroupCreateBtn.removeAttribute('disabled');
    } else {
        domCreateGroupCreateBtn.setAttribute('disabled', '');
    }

    // Only show status after an explicit attempt, or when forced via parameter
    const shouldShow = showInline || fCreateGroupAttempt;

    if (domCreateGroupStatus) {
        if (shouldShow && (!nameOk || !membersOk)) {
            domCreateGroupStatus.style.display = '';
            domCreateGroupStatus.textContent = !nameOk
                ? 'Group name is required'
                : 'Select at least one contact';
        } else {
            domCreateGroupStatus.style.display = 'none';
            domCreateGroupStatus.textContent = '';
        }
    }
}

/**
 * Open Create Group tab
 */
function openCreateGroup() {
    // Show panel
    domCreateGroup.style.display = '';
    // Hide others
    domChats.style.display = 'none';
    domChat.style.display = 'none';
    domNavbar.style.display = 'none';

    // Reset state
    arrSelectedGroupMembers = [];
    fCreateGroupAttempt = false;
    if (domCreateGroupName) domCreateGroupName.value = '';
    if (domCreateGroupFilter) domCreateGroupFilter.value = '';
    if (domCreateGroupStatus) {
        domCreateGroupStatus.style.display = 'none';
        domCreateGroupStatus.textContent = '';
    }

    // Render list
    renderCreateGroupList('');
    updateCreateGroupValidation(false);

    // Focus name
    domCreateGroupName?.focus();
}

/**
 * Close Create Group tab and go back to Chat list
 */
async function closeCreateGroup() {
    domCreateGroup.style.display = 'none';
    fCreateGroupAttempt = false;

    // Restore navbar to follow the same flow as "Start New Chat" close (see closeChat())
    domNavbar.style.display = '';

    // Navigate back to chat list
    await openChatlist();

    // Adjust layout after UI visibility changes
    adjustSize();
}

/**
 * Wire up Create Group UI events
 */
/*
Create Group UI wiring
- Validation: Create button disabled until non-empty group name and at least one member selected. See updateCreateGroupValidation() for state sync.
- Loading states:
  • Button text toggles to 'Creating...' and disabled during IPC.
  • Inline status text shows 'Preparing devices...' then 'Finalizing...' on success.
- IPC flow:
  • invoke('create_group_chat', { groupName, memberIds })
    - Backend validates inputs and refreshes each member's device KeyPackage.
    - If any member fails refresh/fetch, backend returns Err with a user-facing string. We surface that string directly via popupConfirm and status label.
  • On success:
    - loadMLSGroups() ensures immediate discoverability in chat list.
    - openChat(newGroupId) navigates to the newly created group.
- Error handling:
  • popupConfirm('Group creation failed', errorString, ...) shows a clear toast/modal.
  • domCreateGroupStatus also mirrors the exact error string for inline context.
  • We do not partially create groups: any device refresh failure aborts.
- Notes:
  • Tauri expects camelCase params from JS for Rust snake_case args.
  • Backend emits 'mls_group_initial_sync' on success; the chat list also refreshes via loadMLSGroups().
*/
(function wireCreateGroupUI() {
    if (!domCreateGroup) return;

    domCreateGroupBackBtn.onclick = closeCreateGroup;
    domCreateGroupCancelBtn.onclick = closeCreateGroup;

    domCreateGroupName.oninput = () => updateCreateGroupValidation(true);
    domCreateGroupFilter.oninput = (e) => renderCreateGroupList(e.target.value || '');

    domCreateGroupCreateBtn.onclick = async () => {
        const groupName = (domCreateGroupName?.value || '').trim();
        const memberIds = [...arrSelectedGroupMembers];

        // Mark that the user attempted to create a group
        fCreateGroupAttempt = true;

        if (!groupName || memberIds.length === 0) {
            updateCreateGroupValidation(true);
            return;
        }

        // Loading state
        const prevTxt = domCreateGroupCreateBtn.textContent;
        domCreateGroupCreateBtn.textContent = 'Creating...';
        domCreateGroupCreateBtn.disabled = true;

        if (domCreateGroupStatus) {
            domCreateGroupStatus.style.display = '';
            domCreateGroupStatus.textContent = 'Preparing devices...';
        }

        try {
            // Backend orchestration: refresh keypackages per member, create group, persist
            // Note: Tauri expects camelCase arg keys for Rust snake_case params.
            const newGroupId = await invoke('create_group_chat', {
                groupName: groupName,
                memberIds: memberIds
            });

            // On success: refresh groups, open the new group chat, and close panel
            if (domCreateGroupStatus) {
                domCreateGroupStatus.textContent = 'Finalizing...';
            }

            // Ensure groups list is current and visible in UI immediately
            await loadMLSGroups();

            // Navigate to the new group
            openChat(newGroupId);

            // Hide panel
            domCreateGroup.style.display = 'none';
        } catch (e) {
            const raw = (e || '').toString();
            // Map backend "no device keypackages" errors to a friendlier UX message
            let friendly = raw;
            let isHtml = false;
            try {
                const m = raw.match(/no device keypackag(?:e|es) found for (\S+)/i);
                if (m && m[1]) {
                    const npub = m[1];
                    const prof = arrProfiles.find(p => p.id === npub);
                    const display = prof?.nickname || prof?.name || 'This user';
                    friendly = `${display} is using an older Vector version!<br>Please ask them to upgrade before inviting them to a Group Chat.`;
                    isHtml = true;
                }
            } catch (_) {}
            popupConfirm('Group creation failed', friendly, true, '', 'vector_warning.svg');
            if (domCreateGroupStatus) {
                domCreateGroupStatus.style.display = '';
                if (isHtml) domCreateGroupStatus.innerHTML = friendly;
                else domCreateGroupStatus.textContent = friendly;
            }
        } finally {
            domCreateGroupCreateBtn.textContent = prevTxt || 'Create';
            updateCreateGroupValidation();
        }
    };

    // Ensure launch button appears once init completes
    // Safe to attach extra listener; main code also listens to this event
    listen('init_finished', () => {
        ensureCreateGroupButton();
    });
})();

>>>>>>> 9a1e617e
<|MERGE_RESOLUTION|>--- conflicted
+++ resolved
@@ -444,7 +444,6 @@
     }
 };
 
-<<<<<<< HEAD
 // Add contextmenu event for right-click to favorite
 picker.addEventListener('contextmenu', (e) => {
     if (e.target.tagName === 'SPAN' && e.target.parentElement.classList.contains('emoji-grid')) {
@@ -462,7 +461,11 @@
                     e.target.style.transform = '';
                     e.target.style.backgroundColor = '';
                 }, 500);
-=======
+            }
+        }
+    }
+});
+
 // Emoji selection
 picker.addEventListener('click', (e) => {
     if (e.target.tagName === 'IMG') {
@@ -493,7 +496,6 @@
 
                 // Send the Reaction to the network (protocol-agnostic)
                 invoke('react_to_message', { referenceId: strCurrentReactionReference, chatId: strReceiverPubkey, emoji: cEmoji.emoji });
->>>>>>> 9a1e617e
             }
         }
     }
@@ -4305,7 +4307,10 @@
     domChatMessageInputCancel.onclick = cancelReply;
 
     // Hook up a scroll handler in the chat to display UI elements at certain scroll depths
-    createScrollHandler(domChatMessages, domChatMessagesScrollReturnBtn, { threshold: 500 })
+    createScrollHandler(domChatMessages, domChatMessagesScrollReturnBtn, { threshold: 500 });
+
+    // Hook up the Context Menu system
+    initContextMenu();
 
     // Hook up an in-chat File Upload listener
     domChatMessageInputFile.onclick = async () => {
@@ -4650,7 +4655,6 @@
 
 window.onresize = adjustSize;
 
-<<<<<<< HEAD
 // Message Context Menu Implementation
 
 let contextMenu = null;
@@ -4963,13 +4967,6 @@
     });
 }
 
-// Initialize when DOM is ready
-if (document.readyState === 'loading') {
-    document.addEventListener('DOMContentLoaded', initContextMenu);
-} else {
-    initContextMenu();
-}
-=======
 // ===== Create Group: state and helpers =====
 /**
  * Selected members (npubs) for the group being created.
@@ -5314,6 +5311,4 @@
     listen('init_finished', () => {
         ensureCreateGroupButton();
     });
-})();
-
->>>>>>> 9a1e617e
+})();