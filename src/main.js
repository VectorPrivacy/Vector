--- conflicted
+++ resolved
@@ -204,11 +204,8 @@
         // Hide and reset the UI
         emojiSearch.value = '';
         picker.classList.remove('visible');
-<<<<<<< HEAD
         picker.classList.remove('emoji-picker-widescreen');
-=======
         picker.style.bottom = ''; // Reset to CSS default
->>>>>>> 1cc0a8ac
         strCurrentReactionReference = '';
 
         // Change the emoji button to the regular face
@@ -1074,15 +1071,8 @@
     const isGroup = chat.chat_type === 'MlsGroup';
     const fNotes = chat.id === strPubkey;
     if (fNotes) {
-<<<<<<< HEAD
-        domChatContactStatus.textContent = 'Encrypted Notes to Self';
-        domChatContactStatus.classList.remove('text-gradient');
-        domChatContact.onclick = null;
-        domChatContact.classList.remove('btn');
-=======
         newStatusText = 'Encrypted Notes to Self';
         shouldAddGradient = false;
->>>>>>> 1cc0a8ac
     } else if (isGroup) {
         // Group chat typing indicators and member count
         const activeTypers = chat.active_typers || [];
@@ -1160,11 +1150,12 @@
         if (!shouldAddGradient) {
             twemojify(domChatContactStatus);
         }
-<<<<<<< HEAD
+        domChatContact.classList.remove('chat-contact');
+        domChatContact.classList.add('chat-contact-with-status');
         
         const profile = getProfile(chat.id);
         
-        // FIXED: Proper click handler for profile in widescreen
+        // Proper click handler for profile in widescreen
         domChatContact.onclick = () => {
             if (isWidescreen && strOpenChat === chat.id) {
                 console.log('Opening profile in chat area for:', profile?.id);
@@ -1177,9 +1168,6 @@
             }
         };
         domChatContact.classList.add('btn');
-=======
-        domChatContact.classList.remove('chat-contact');
-        domChatContact.classList.add('chat-contact-with-status');
     } else if (currentHasStatus) {
         // Hide status: add hidden class, wait for animation, then clear content
         domChatContactStatus.classList.add('status-hidden');
@@ -1192,7 +1180,6 @@
             domChatContactStatus.classList.remove('text-gradient');
             statusHideTimeout = null;
         }, 300);
->>>>>>> 1cc0a8ac
     }
     // If both are false (no status before, no status now), do nothing
 }
@@ -6369,10 +6356,7 @@
     const nNavbarHeight = domNavbar.getBoundingClientRect().height;
     domChatList.style.maxHeight = (window.innerHeight - (domChatList.offsetTop + nNewChatBtnHeight + nNavbarHeight)) + 50 + 'px';
 
-<<<<<<< HEAD
-    // Chat Box: resize the chat to fill the remaining space after the upper Contact area (name)
-    const rectContact = domChatContact.getBoundingClientRect();
-    domChat.style.height = (window.innerHeight - rectContact.height) + `px`;
+    // Chat layout is now handled by flexbox - no manual height calculation needed
 
     // New Chat interface in widescreen - ensure proper sizing
     if (isWidescreen) {
@@ -6383,14 +6367,6 @@
             chatNewElement.style.flexDirection = 'column';
         }
     }
-
-    // If the chat is open, and the fade-out exists, then position it correctly
-    if (strOpenChat) {
-        domChatMessagesFade.style.top = domChatMessages.offsetTop + 'px';
-    }
-=======
-    // Chat layout is now handled by flexbox - no manual height calculation needed
->>>>>>> 1cc0a8ac
 
     // If the chat is open, and they've not significantly scrolled up: auto-scroll down to correct against container resizes
     softChatScroll();
