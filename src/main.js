const { invoke, convertFileSrc } = window.__TAURI__.core;
const { getVersion } = window.__TAURI__.app;
const { getCurrentWebview } = window.__TAURI__.webview;
const { getCurrentWindow } = window.__TAURI__.window;
const { listen } = window.__TAURI__.event;
const { openUrl, revealItemInDir } = window.__TAURI__.opener;

// Display the current version
getVersion().then(v => {
    // TODO: re-add this somewhere, settings?
});

const domTheme = document.getElementById('theme');

const domLoginStart = document.getElementById('login-start');
const domLoginAccountCreationBtn = document.getElementById('start-account-creation-btn');
const domLoginAccountBtn = document.getElementById('start-login-btn');
const domLogin = document.getElementById('login-form');
const domLoginImport = document.getElementById('login-import');
const domLoginInput = document.getElementById('login-input');
const domLoginBtn = document.getElementById('login-btn');

const domLoginInvite = document.getElementById('login-invite');
const domInviteInput = document.getElementById('invite-input');
const domInviteBtn = document.getElementById('invite-btn');

const domLoginWelcome = document.getElementById('login-welcome');

const domLoginEncrypt = document.getElementById('login-encrypt');
const domLoginEncryptTitle = document.getElementById('login-encrypt-title');
const domLoginEncryptPinRow = document.getElementById('login-encrypt-pins');

const domProfile = document.getElementById('profile');
const domProfileBackBtn = document.getElementById('profile-back-btn');
const domProfileName = document.getElementById('profile-name');
const domProfileStatus = document.getElementById('profile-status');
// Note: these are 'let' due to needing to use `.replaceWith` when hot-swapping profile elements
let domProfileBanner = document.getElementById('profile-banner');
let domProfileAvatar = document.getElementById('profile-avatar');
const domProfileNameSecondary = document.getElementById('profile-secondary-name');
const domProfileStatusSecondary = document.getElementById('profile-secondary-status');
const domProfileBadgeInvite = document.getElementById('profile-badge-invites');
const domProfileDescription = document.getElementById('profile-description');
const domProfileDescriptionEditor = document.getElementById('profile-description-editor');
const domProfileOptions = document.getElementById('profile-option-list');
const domProfileOptionMute = document.getElementById('profile-option-mute');
const domProfileOptionNickname = document.getElementById('profile-option-nickname');
const domProfileId = document.getElementById('profile-id');

const domChats = document.getElementById('chats');
const domChatBookmarksBtn = document.getElementById('chat-bookmarks-btn');
const domAccount = document.getElementById('account');
const domSyncStatusContainer = document.getElementById('sync-status-container');
const domSyncStatus = document.getElementById('sync-status');
const domChatList = document.getElementById('chat-list');
const domNavbar = document.getElementById('navbar');
const domInvites = document.getElementById('invites');
const domInvitesBtn = document.getElementById('invites-btn');
const domProfileBtn = document.getElementById('profile-btn');
const domChatlistBtn = document.getElementById('chat-btn');
const domSettingsBtn = document.getElementById('settings-btn');

const domChat = document.getElementById('chat');
const domChatBackBtn = document.getElementById('chat-back-btn');
const domChatContact = document.getElementById('chat-contact');
const domChatContactStatus = document.getElementById('chat-contact-status');
const domChatMessagesFade = document.getElementById('msg-top-fade');
const domChatMessages = document.getElementById('chat-messages');
const domChatMessageBox = document.getElementById('chat-box');
const domChatMessagesScrollReturnBtn = document.getElementById('chat-scroll-return');
const domChatMessageInput = document.getElementById('chat-input');
const domChatMessageInputFile = document.getElementById('chat-input-file');
const domChatMessageInputCancel = document.getElementById('chat-input-cancel');
const domChatMessageInputEmoji = document.getElementById('chat-input-emoji');
const domChatMessageInputVoice = document.getElementById('chat-input-voice');

const domChatNew = document.getElementById('chat-new');
const domChatNewBackBtn = document.getElementById('chat-new-back-text-btn');
const domShareNpub = document.getElementById('share-npub');
const domChatNewInput = document.getElementById('chat-new-input');
const domChatNewStartBtn = document.getElementById('chat-new-btn');

// Create Group UI refs
const domCreateGroup = document.getElementById('create-group');
const domCreateGroupBackBtn = document.getElementById('create-group-back-text-btn');
const domCreateGroupName = document.getElementById('create-group-name');
const domCreateGroupFilter = document.getElementById('create-group-filter');
const domCreateGroupList = document.getElementById('create-group-list');
const domCreateGroupCreateBtn = document.getElementById('create-group-create-btn');
const domCreateGroupCancelBtn = document.getElementById('create-group-cancel-btn');
const domCreateGroupStatus = document.getElementById('create-group-status');
const domSettings = document.getElementById('settings');
const domSettingsThemeSelect = document.getElementById('theme-select');
const domSettingsWhisperModelInfo = document.getElementById('whisper-model-info');
const domSettingsWhisperAutoTranslateInfo = document.getElementById('whisper-auto-translate-info');
const domSettingsWhisperAutoTranscribeInfo = document.getElementById('whisper-auto-transcribe-info');
const domSettingsLogout = document.getElementById('logout-btn');
const domSettingsExport = document.getElementById('export-account-btn');

const domApp = document.getElementById('popup-container');
const domPopup = document.getElementById('popup');
const domPopupIcon = document.getElementById('popupIcon');
const domPopupTitle = document.getElementById('popupTitle');
const domPopupSubtext = document.getElementById('popupSubtext');
const domPopupConfirmBtn = document.getElementById('popupConfirm');
const domPopupCancelBtn = document.getElementById('popupCancel');
const domPopupInput = document.getElementById('popupInput');

const picker = document.querySelector('.emoji-picker');
/** @type {HTMLInputElement} */
const emojiSearch = document.getElementById('emoji-search-input');
const emojiSearchIcon = document.querySelector('.emoji-search-icon');
/**
 * The current reaction reference - i.e: a message being reacted to.
 * 
 * When empty, emojis are simply injected to the current chat input.
 */
let strCurrentReactionReference = "";

/**
 * Opens the Emoji Input Panel
 * 
 * If a DOM element is passed, the panel will be rendered 'floating' near the element.
 * If none is specified, it opens in the default location near the Message Input.
 * @param {MouseEvent?} e - An associated click event
 */
function openEmojiPanel(e) {
    const isDefaultPanel = e.target === domChatMessageInputEmoji || domChatMessageInputEmoji.contains(e.target);

    // Open or Close the panel depending on it's state
    const strReaction = e.target.classList.contains('add-reaction') ? e.target.parentElement.parentElement.id : '';
    const fClickedInputOrReaction = isDefaultPanel || strReaction;
    if (fClickedInputOrReaction && !picker.classList.contains('visible')) {
        // Load emoji sections
        loadEmojiSections();

        // Setup the picker UI
        /** @type {DOMRect} */
        const rect = (isDefaultPanel ? domChatContact : e.target).getBoundingClientRect();

        // Display the picker - use class instead of inline style
        picker.classList.add('visible');

        // Compute its position based on the element calling it
        const pickerRect = picker.getBoundingClientRect();
        if (isDefaultPanel) {
            // Center the picker above the input
            picker.classList.add('emoji-picker-message-type');
            
            // Clear any positioning styles from reaction mode
            picker.style.top = '';
            picker.style.left = '';
            picker.style.right = '';
            picker.style.transform = '';
            
            // Change the emoji button to a wink while the panel is open
            domChatMessageInputEmoji.innerHTML = `<span class="icon icon-wink-face"></span>`;
        } else {
            picker.classList.remove('emoji-picker-message-type');
            const fLargeMessage = rect.y < rect.height;
            
            // Calculate the vertical position of the picker
            const yAxisTarget = fLargeMessage ? rect.y : rect.y - rect.height;
            const yAxisCorrection = fLargeMessage ? 0 : pickerRect.height / 2;
            
            // Calculate if the picker would overflow the bottom of the app window
            const pickerBottomPos = yAxisTarget + yAxisCorrection + pickerRect.height;
            const appBottomBoundary = document.body.clientHeight;
            const willOverflowBottom = pickerBottomPos > appBottomBoundary;
            
            // Set vertical position - if it will overflow the bottom, position it above the target
            if (willOverflowBottom) {
                picker.style.top = `${rect.y - pickerRect.height}px`;
            } else {
                picker.style.top = `${yAxisTarget + yAxisCorrection}px`;
            }
            
            // Calculate horizontal position
            // Try to position it next to the element that triggered it
            const xPos = rect.x + rect.width;
            const willOverflowRight = xPos + pickerRect.width > document.body.clientWidth;
            
            // If it would overflow the right side, align to right edge
            if (willOverflowRight) {
                picker.style.right = `10px`;
                picker.style.left = `auto`;
                picker.style.transform = 'none';
            } else {
                // Position it next to the triggering element
                picker.style.left = `${xPos}px`;
                picker.style.right = `auto`;
                picker.style.transform = 'none';
            }
        }

        // If this is a Reaction, let's cache the Reference ID
        if (strReaction) {
            strCurrentReactionReference = strReaction;
        } else {
            strCurrentReactionReference = '';
        }

        // Focus on the emoji search box for easy searching
        emojiSearch.focus();
    } else {
        // Hide and reset the UI - use class instead of inline style
        emojiSearch.value = '';
        picker.classList.remove('visible');
        strCurrentReactionReference = '';

        // Change the emoji button to the regular face
        domChatMessageInputEmoji.innerHTML = `<span class="icon icon-smile-face"></span>`;
    }
}

function loadEmojiSections() {
    // Load recent emojis
    const recentsGrid = document.getElementById('emoji-recents-grid');
    recentsGrid.innerHTML = '';
    getMostUsedEmojis().slice(0, 24).forEach(emoji => {
        const span = document.createElement('span');
        span.textContent = emoji.emoji;
        span.title = emoji.name;
        recentsGrid.appendChild(span);
    });
    
    // Load favorite emojis
    const favoritesGrid = document.getElementById('emoji-favorites-grid');
    favoritesGrid.innerHTML = '';
    arrFavoriteEmojis.slice(0, 24).forEach(emoji => {
        const span = document.createElement('span');
        span.textContent = emoji.emoji;
        span.title = emoji.name;
        favoritesGrid.appendChild(span);
    });
    
    // Load all emojis
    const allGrid = document.getElementById('emoji-all-grid');
    allGrid.innerHTML = '';
    arrEmojis.forEach(emoji => {
        const span = document.createElement('span');
        span.textContent = emoji.emoji;
        span.title = emoji.name;
        allGrid.appendChild(span);
    });
    
    // Twemojify all emojis
    twemojify(recentsGrid);
    twemojify(favoritesGrid);
    twemojify(allGrid);
    
    document.querySelectorAll('.emoji-section-header').forEach(header => {
        header.addEventListener('click', (e) => {
            e.stopPropagation(); // Prevent closing the picker
            const section = header.parentElement;
            section.classList.toggle('collapsed');
        });
    });
}

// Update the emoji search event listener
emojiSearch.addEventListener('input', (e) => {
    const search = e.target.value.toLowerCase();
    
    if (search) {
         if (emojiSearchIcon) emojiSearchIcon.style.opacity = '0';
        // Hide all sections and show search results
        document.querySelectorAll('.emoji-section').forEach(section => {
            section.style.display = 'none';
        });
        
        const results = searchEmojis(search);
        const resultsContainer = document.createElement('div');
        resultsContainer.className = 'emoji-section';
        resultsContainer.innerHTML = `
            <div class="emoji-section-header">Search Results</div>
            <div class="emoji-grid" id="emoji-search-results"></div>
        `;
        
        const existingResults = document.getElementById('emoji-search-results-container');
        if (existingResults) {
            existingResults.remove();
        }
        
        resultsContainer.id = 'emoji-search-results-container';
        document.querySelector('.emoji-main').prepend(resultsContainer);
        
        const resultsGrid = document.getElementById('emoji-search-results');
        resultsGrid.innerHTML = '';
        
        results.slice(0, 48).forEach(emoji => {
            const span = document.createElement('span');
            span.textContent = emoji.emoji;
            span.title = emoji.name;
            resultsGrid.appendChild(span);
        });
        
        twemojify(resultsGrid);
    } else {
         if (emojiSearchIcon) emojiSearchIcon.style.opacity = '1';
        // Show all sections when search is cleared
        document.querySelectorAll('.emoji-section').forEach(section => {
            section.style.display = 'block';
        });
        
        const existingResults = document.getElementById('emoji-search-results-container');
        if (existingResults) {
            existingResults.remove();
        }
    }
});

// Update the category button click handler
document.querySelectorAll('.emoji-category-btn').forEach(btn => {
    btn.addEventListener('click', (e) => {
        e.stopPropagation(); // Prevent closing the picker
        const category = btn.dataset.category;
        
        // Update active state
        document.querySelectorAll('.emoji-category-btn').forEach(b => {
            b.classList.toggle('active', b === btn);
        });
        
        // Scroll to the selected section
        const section = document.getElementById(`emoji-${category}`);
        section.scrollIntoView({ behavior: 'smooth', block: 'start' });
    });
});

// Emoji selection handler
picker.addEventListener('click', (e) => {
    if (e.target.tagName === 'SPAN' && e.target.parentElement.classList.contains('emoji-grid')) {
        const emoji = e.target.getAttribute('title');
        const cEmoji = arrEmojis.find(e => e.name === emoji);
        
        if (cEmoji) {
            // Register usage
            cEmoji.used++;
            addToRecentEmojis(cEmoji);
            
            // Handle the emoji selection
            if (strCurrentReactionReference) {
                // Reaction handling 
                for (const cChat of arrChats) {
                    const cMsg = cChat.messages.find(a => a.id === strCurrentReactionReference);
                    if (!cMsg) continue;

                    const strReceiverPubkey = cChat.id;
                    const spanReaction = document.createElement('span');
                    spanReaction.classList.add('reaction');
                    spanReaction.textContent = `${cEmoji.emoji} 1`;
                    twemojify(spanReaction);

                    const divMessage = document.getElementById(cMsg.id);
                    divMessage.querySelector(`.msg-extras span`).replaceWith(spanReaction);
                    invoke('react', { referenceId: strCurrentReactionReference, npub: strReceiverPubkey, emoji: cEmoji.emoji });
                }
            } else {
                // Add to message input
                domChatMessageInput.value += cEmoji.emoji;
            }
            
            // Close the picker - use class instead of inline style
            picker.classList.remove('visible');
            domChatMessageInput.focus();
        }
    }
});

// When hitting Enter on the emoji search - choose the first emoji
emojiSearch.onkeydown = async (e) => {
    if ((e.code === 'Enter' || e.code === 'NumpadEnter')) {
        e.preventDefault();

        // Find the first emoji in search results or recent emojis
        let emojiElement;
        if (emojiSearch.value) {
            emojiElement = document.querySelector('#emoji-search-results span:first-child');
        } else {
            emojiElement = document.querySelector('#emoji-recents-grid span:first-child');
        }

        if (!emojiElement) return;

        // Register the selection in the emoji-dex
        const cEmoji = arrEmojis.find(a => a.name === emojiElement.getAttribute('title'));
        if (!cEmoji) return;
        
        cEmoji.used++;
        addToRecentEmojis(cEmoji);

        // If this is a Reaction - use the original reaction handling
        if (strCurrentReactionReference) {
            // Grab the referred message to find it's chat pubkey
            for (const cChat of arrChats) {
                const cMsg = cChat.messages.find(a => a.id === strCurrentReactionReference);
                if (!cMsg) continue;

                // Found the message!
                const strReceiverPubkey = cChat.id;

                // Add a 'decoy' reaction for good UX (no waiting for the network to register the reaction)
                const spanReaction = document.createElement('span');
                spanReaction.classList.add('reaction');
                spanReaction.textContent = `${cEmoji.emoji} 1`;
                twemojify(spanReaction);

                // Replace the Reaction button
                // DOM Tree: msg-(them/me) -> msg-extras -> add-reaction
                const divMessage = document.getElementById(cMsg.id);
                divMessage.querySelector(`.msg-extras span`).replaceWith(spanReaction);

                // Send the Reaction to the network (protocol-agnostic)
                invoke('react_to_message', { referenceId: strCurrentReactionReference, chatId: strReceiverPubkey, emoji: cEmoji.emoji });
            }
        } else {
            // Add to message input
            domChatMessageInput.value += cEmoji.emoji;
        }

        // Reset the UI state - use class instead of inline style
        emojiSearch.value = '';
        picker.classList.remove('visible');
        strCurrentReactionReference = '';

        // Change the emoji button to the regular face
        domChatMessageInputEmoji.innerHTML = `<span class="icon icon-smile-face"></span>`;

        // Bring the focus back to the chat
        domChatMessageInput.focus();
    } else if (e.code === 'Escape') {
        // Close the dialog - use class instead of inline style
        emojiSearch.value = '';
        picker.classList.remove('visible');
        strCurrentReactionReference = '';

        // Change the emoji button to the regular face
        domChatMessageInputEmoji.innerHTML = `<span class="icon icon-smile-face"></span>`;

        // Bring the focus back to the chat
        domChatMessageInput.focus();
    }
};

<<<<<<< HEAD
// Add contextmenu event for right-click to favorite
picker.addEventListener('contextmenu', (e) => {
    if (e.target.tagName === 'SPAN' && e.target.parentElement.classList.contains('emoji-grid')) {
        e.preventDefault();
        const emoji = e.target.textContent;
        const emojiData = arrEmojis.find(e => e.emoji === emoji);
        
        if (emojiData) {
            const added = toggleFavoriteEmoji(emojiData);
            if (added) {
                // Visual feedback for adding to favorites
                e.target.style.transform = 'scale(1.3)';
                e.target.style.backgroundColor = 'rgba(255, 215, 0, 0.3)';
                setTimeout(() => {
                    e.target.style.transform = '';
                    e.target.style.backgroundColor = '';
                }, 500);
=======
// Emoji selection
picker.addEventListener('click', (e) => {
    if (e.target.tagName === 'IMG') {
        // Register the click in the emoji-dex
        const cEmoji = arrEmojis.find(a => a.emoji === e.target.alt);
        cEmoji.used++;

        // If this is a Reaction - let's send it!
        if (strCurrentReactionReference) {
            // Grab the referred message to find it's chat pubkey
            for (const cChat of arrChats) {
                const cMsg = cChat.messages.find(a => a.id === strCurrentReactionReference);
                if (!cMsg) continue;

                // Found the message!
                const strReceiverPubkey = cChat.id;

                // Add a 'decoy' reaction for good UX (no waiting for the network to register the reaction)
                const spanReaction = document.createElement('span');
                spanReaction.classList.add('reaction');
                spanReaction.textContent = `${cEmoji.emoji} 1`;
                twemojify(spanReaction);

                // Replace the Reaction button
                // DOM Tree: msg-(them/me) -> msg-extras -> add-reaction
                const divMessage = document.getElementById(cMsg.id);
                divMessage.querySelector(`.msg-extras span`).replaceWith(spanReaction);

                // Send the Reaction to the network (protocol-agnostic)
                invoke('react_to_message', { referenceId: strCurrentReactionReference, chatId: strReceiverPubkey, emoji: cEmoji.emoji });
>>>>>>> 9a1e617e
            }
        }
    }
});

/**
 * Represents a user profile.
 * @typedef {Object} Profile
 * @property {string} id - Unique identifier for the profile.
 * @property {string} name - The name of the user.
 * @property {string} avatar - URL to the user's avatar image.
 * @property {string} last_read - ID of the last message that was read.
 * @property {Status} status - The current status of the user.
 * @property {number} last_updated - Timestamp indicating when the profile was last updated.
 * @property {number} typing_until - Timestamp until which the user is considered typing.
 * @property {boolean} mine - Indicates if this profile belongs to the current user.
 */

/**
 * Represents a message in the system.
 * @typedef {Object} Message
 * @property {string} id - Unique identifier for the message.
 * @property {string} content - The content of the message.
 * @property {string} replied_to - ID of the message this is replying to, if any.
 * @property {Object} preview_metadata - Metadata for link previews, if any.
 * @property {Attachment[]} attachments - Array of file attachments.
 * @property {Reaction[]} reactions - An array of reactions to this message.
 * @property {number} at - Timestamp when the message was sent.
 * @property {boolean} pending - Whether the message is still being sent.
 * @property {boolean} failed - Whether the message failed to send.
 * @property {boolean} mine - Indicates if this message was sent by the current user.
 */

/**
 * Represents a file attachment in a message.
 * @typedef {Object} Attachment
 * @property {string} id - The unique file ID (encryption nonce).
 * @property {string} key - The encryption key.
 * @property {string} nonce - The encryption nonce.
 * @property {string} extension - The file extension.
 * @property {string} url - The host URL, typically a NIP-96 server.
 * @property {string} path - The storage directory path.
 * @property {number} size - The download size of the encrypted file.
 * @property {boolean} downloading - Whether the file is currently being downloaded.
 * @property {boolean} downloaded - Whether the file has been downloaded.
 */

/**
 * Represents metadata for a website preview.
 * @typedef {Object} SiteMetadata
 * @property {string} domain - The domain of the website.
 * @property {string} [og_title] - Open Graph title.
 * @property {string} [og_description] - Open Graph description.
 * @property {string} [og_image] - Open Graph image URL.
 * @property {string} [og_url] - Open Graph URL.
 * @property {string} [og_type] - Open Graph content type.
 * @property {string} [title] - Website title.
 * @property {string} [description] - Website description.
 * @property {string} [favicon] - Website favicon URL.
 */

/**
 * Represents the status of a user.
 * @typedef {Object} Status
 * @property {string} title - The title of the status.
 * @property {string} purpose - Description or purpose of the status.
 * @property {string} url - URL associated with the status, if any.
 */

/**
 * Represents a reaction to a message.
 * @typedef {Object} Reaction
 * @property {string} id - Unique identifier for the reaction.
 * @property {string} reference_id - The HEX Event ID of the message being reacted to.
 * @property {string} author_id - The HEX ID of the author who reacted.
 * @property {string} emoji - The emoji used for the reaction.
 */

/**
 * Represents a chat between users.
 * @typedef {Object} Chat
 * @property {string} id - Chat ID (npub for DMs).
 * @property {string} chat_type - Type of chat (DirectMessage, Group, etc).
 * @property {string[]} participants - Array of participant npubs.
 * @property {Message[]} messages - Array of messages in this chat.
 * @property {string} last_read - ID of the last read message.
 * @property {number} created_at - Timestamp when chat was created.
 * @property {Object} metadata - Additional chat metadata.
 * @property {boolean} muted - Whether the chat is muted.
 */

/**
 * Represents an MLS group invite.
 * @typedef {Object} MLSWelcome
 * @property {string} id - Unique identifier for the welcome/invite.
 * @property {string} group_id - The MLS group ID.
 * @property {string} group_name - Name of the group.
 * @property {string} welcomer_pubkey - Pubkey of the person who invited.
 * @property {number} member_count - Number of members in the group.
 * @property {string} [image] - Optional group avatar image.
 * @property {string} [description] - Optional group description.
 */

/**
 * Represents an MLS message record.
 * @typedef {Object} MLSMessageRecord
 * @property {string} inner_event_id - The inner event ID for deduplication.
 * @property {string} wrapper_event_id - The wrapper event ID.
 * @property {string} author_pubkey - The sender's pubkey.
 * @property {string} content - The message content.
 * @property {number} created_at - Timestamp in seconds.
 * @property {Array<Array<string>>} tags - Nostr tags.
 * @property {boolean} mine - Whether this message was sent by the current user.
 */

/**
 * A cache of all profiles (without messages)
 * @type {Profile[]}
 */
let arrProfiles = [];

/**
 * A cache of all chats (with messages)
 * @type {Chat[]}
 */
let arrChats = [];

/**
 * A cache of MLS group invites
 * @type {MLSWelcome[]}
 */
let arrMLSInvites = [];

/**
 * The current open chat (by npub)
 */
let strOpenChat = "";

/**
 * Get a DM chat for a user
 * @param {string} npub - The user's npub
 * @returns {Chat|undefined} - The chat if it exists
 */
function getDMChat(npub) {
    return arrChats.find(c => c.chat_type === 'DirectMessage' && c.id === npub);
}

/**
 * Get a group chat by ID
 * @param {string} groupId - The group's ID
 * @returns {Chat|undefined} - The chat if it exists
 */
function getGroupChat(groupId) {
    return arrChats.find(c => c.chat_type === 'MlsGroup' && c.id === groupId);
}

/**
 * Get a chat by ID (works for both DMs and Group Chats)
 * @param {string} id - The chat ID (npub for DM, group_id for MlsGroup)
 * @returns {Chat|undefined} - The chat if it exists
 */
function getChat(id) {
    return arrChats.find(c => c.id === id);
}

/**
 * Get or create a chat (DM or MLS Group)
 * @param {string} id - The chat ID (npub for DM, group_id for MlsGroup)
 * @param {string} chatType - 'DirectMessage' or 'MlsGroup'
 * @returns {Chat} - The chat (existing or newly created)
 */
function getOrCreateChat(id, chatType = 'DirectMessage') {
    let chat = chatType === 'MlsGroup' ? getGroupChat(id) : getDMChat(id);
    if (!chat) {
        chat = {
            id: id,
            chat_type: chatType,
            participants: chatType === 'MlsGroup' ? [] : [id],
            messages: [],
            last_read: '',
            created_at: Math.floor(Date.now() / 1000),
            metadata: chatType === 'MlsGroup' ? { group_id: id } : {},
            muted: false
        };
        arrChats.push(chat);
    }
    return chat;
}

/**
 * Get or create a DM chat for a user
 * @param {string} npub - The user's npub
 * @returns {Chat} - The chat (existing or newly created)
 */
function getOrCreateDMChat(npub) {
    return getOrCreateChat(npub, 'DirectMessage');
}

/**
 * Get a profile by npub
 * @param {string} npub - The user's npub
 * @returns {Profile|undefined} - The profile if it exists
 */
function getProfile(npub) {
    return arrProfiles.find(p => p.id === npub);
}

/**
 * Tracks if we're in the initial chat open period for auto-scrolling
 */
let chatOpenAutoScrollTimer = null;

/**
 * Tracks the timestamp when a chat was opened for media load auto-scrolling
 */
let chatOpenTimestamp = 0;

/**
 * Synchronise all messages from the backend
 */
async function init() {
    // Proceed to load and decrypt the database, and begin iterative Nostr synchronisation
    await invoke("fetch_messages", { init: true });

    // Begin an asynchronous loop to refresh profile data
    await invoke("load_profile", { npub: strPubkey });
    fetchProfiles().finally(async () => {
        setAsyncInterval(fetchProfiles, 45000);
    });

    // Load MLS groups and sync welcomes on init
    loadMLSGroups();
    syncMLSWelcomes();

    // Run a very slow loop to update dynamic elements, like "last message time"
    setInterval(() => {
        // If the chatlist is open: re-render to update timestamps
        if (domChats.style.display !== 'none') renderChatlist();

        // If the chat is open; run a 'soft' render
        if (strOpenChat) {
            const chat = arrChats.find(c => c.id === strOpenChat);
            if (chat) updateChat(chat, []);
        }
    }, 30000);

    // Run a faster loop to clear expired typing indicators (every 5 seconds)
    setInterval(() => {
        // Check all chats for expired typing indicators
        const now = Date.now() / 1000;
        arrChats.forEach(chat => {
            if (chat.active_typers && chat.active_typers.length > 0) {
                // Clear the array if we haven't received an update in 35 seconds
                // (30s expiry + 5s grace period for network delays)
                if (!chat.last_typing_update || now - chat.last_typing_update > 35) {
                    // Only log for groups
                    if (chat.chat_type === 'MlsGroup') {
                        console.log('[TYPING] ⏰ Clearing expired typing indicators for group:', chat.id.substring(0, 16));
                    }
                    chat.active_typers = [];
                    
                    // If this is the open chat, refresh the display
                    if (strOpenChat === chat.id) {
                        openChat(chat.id);
                    }
                    
                    // Refresh chat list
                    if (domChats.style.display !== 'none') {
                        renderChatlist();
                    }
                }
            }
        });
    }, 5000);
}

/**
 * Load MLS groups and integrate them into the chat list
 */
async function loadMLSGroups() {
    try {
        const detailed = await invoke('list_mls_groups_detailed');
        const groupsToRefresh = new Set();

        console.log('MLS groups loaded (detailed):', Array.isArray(detailed) ? detailed.length : 0);
        if (!Array.isArray(detailed)) {
            throw new Error('Backend did not return detailed MLS groups array');
        }

        for (const info of detailed) {
            const groupId = info.group_id || info.groupId || info.id;
            if (!groupId) continue;
            groupsToRefresh.add(groupId);

            const chat = getOrCreateChat(groupId, 'MlsGroup');

            // Populate metadata for UI rendering and send path
            chat.metadata = chat.metadata || {};
            chat.metadata.custom_fields = chat.metadata.custom_fields || {};
            
            // Store in custom_fields (backend format)
            const groupName = info.name || chat.metadata.custom_fields.name || `Group ${String(groupId).substring(0, 8)}...`;
            chat.metadata.custom_fields.name = groupName;
            chat.metadata.custom_fields.engine_group_id = info.engine_group_id || info.engineGroupId || chat.metadata.custom_fields.engine_group_id || '';
            chat.metadata.custom_fields.avatar_ref = info.avatar_ref || info.avatarRef || chat.metadata.custom_fields.avatar_ref || null;
            chat.metadata.custom_fields.created_at = String(info.created_at || info.createdAt || chat.metadata.custom_fields.created_at || 0);
            chat.metadata.custom_fields.updated_at = String(info.updated_at || info.updatedAt || chat.metadata.custom_fields.updated_at || 0);
            
            // Preserve member count from detailed API to avoid showing "0 members" before refresh
            const memberCount = (typeof info.member_count === 'number')
                ? info.member_count
                : (typeof info.memberCount === 'number' ? info.memberCount : (chat.metadata.custom_fields.member_count ? parseInt(chat.metadata.custom_fields.member_count) : null));
            if (typeof memberCount === 'number') {
                chat.metadata.custom_fields.member_count = String(memberCount);
            }

            // Load initial messages if not already in memory
            if ((chat.messages || []).length === 0) {
                try {
                    // Use unified chat message storage (same as DMs)
                    const messages = await invoke('get_chat_messages', {
                        chatId: groupId,
                        limit: 50
                    }) || [];

                    console.log(`Loaded ${messages.length} messages for group ${String(groupId).substring(0, 8)}...`);

                    // Messages are already in the correct format from unified storage!
                    chat.messages = messages;
                } catch (e) {
                    console.error(`Failed to load messages for group ${groupId}:`, e);
                    chat.messages = [];
                }
            }
        }

        // After loading groups, refresh their member counts
        await Promise.all(Array.from(groupsToRefresh).map(gid => refreshGroupMemberCount(gid)));
        
        // Sort chats to ensure groups appear properly
        arrChats.sort((a, b) => {
            // Groups without messages go to the bottom
            const aLastMsg = a.messages[a.messages.length - 1];
            const bLastMsg = b.messages[b.messages.length - 1];

            if (!aLastMsg && !bLastMsg) return 0;
            if (!aLastMsg) return 1;
            if (!bLastMsg) return -1;

            return bLastMsg.at - aLastMsg.at;
        });

        // Re-render the chat list
        renderChatlist();
    } catch (e) {
        console.error('Failed to load MLS groups (detailed):', e);
    }
}

/**
 * Refresh and cache the member count for a given MLS group.
 * Also updates open chat header and re-renders chat list.
 */
async function refreshGroupMemberCount(groupId) {
    try {
        const members = await invoke('get_mls_group_members', { groupId });
        const chat = getOrCreateChat(groupId, 'MlsGroup');
        if (Array.isArray(members)) {
            chat.metadata = chat.metadata || {};
            chat.metadata.custom_fields = chat.metadata.custom_fields || {};
            chat.metadata.custom_fields.member_count = String(members.length);
            chat.participants = members.slice();
        }
        if (strOpenChat === groupId) {
            // Update the chat header subtext (respects typing indicators)
            updateChatHeaderSubtext(chat);
        }
    } catch (e) {
        console.warn('Failed to refresh group member count for', groupId, e);
    }
}

/**
 * Load MLS welcomes/invites (no manual sync needed - handled by fetch_messages)
 */
async function syncMLSWelcomes() {
    try {
        // Welcomes are already synced via fetch_messages() -> handle_event()
        // Just load the pending welcomes from the engine
        await loadMLSInvites();
    } catch (e) {
        console.error('Failed to load MLS welcomes:', e);
    }
}

/**
 * Load pending MLS invites and render them
 */
async function loadMLSInvites() {
    try {
        const raw = await invoke('list_pending_mls_welcomes');
        // Normalize shape: backend should return an array; support {welcomes} or {items} fallback
        const welcomes = Array.isArray(raw) ? raw : (raw?.welcomes || raw?.items || []);
        arrMLSInvites = (welcomes || []).filter(Boolean);

        console.log('Pending MLS invites:', arrMLSInvites.length);

        // Render the invites UI
        renderMLSInvites();
    } catch (e) {
        console.error('Failed to load MLS invites:', e);
        // Ensure the section hides on error
        const invitesSection = document.getElementById('mls-invites-section');
        if (invitesSection) invitesSection.style.display = 'none';
        // Recompute layout after invites section visibility change
        adjustSize();
    }
}

/**
 * Render MLS invites in the chat tab
 */
function renderMLSInvites() {
    const invitesSection = document.getElementById('mls-invites-section');
    const invitesContainer = document.getElementById('mls-invites-container');
    if (!invitesSection || !invitesContainer) return;

    // Clear existing content
    invitesContainer.innerHTML = '';

    // Hide section if no invites
    const count = Array.isArray(arrMLSInvites) ? arrMLSInvites.length : 0;
    if (!count) {
        invitesSection.style.display = 'none';
        // Recompute layout since invites section visibility changed
        adjustSize();
        return;
    }

    // Show section if there are invites
    invitesSection.style.display = '';

    // Render each invite safely (avoid exceptions on missing fields)
    for (const invite of arrMLSInvites) {
        try {
            const divInvite = document.createElement('div');
            divInvite.classList.add('mls-invite-item');

            const groupId = invite.group_id || invite.id || '';
            const groupName =
                invite.group_name ||
                invite.name ||
                (groupId ? `Group ${String(groupId).substring(0, 8)}...` : 'Unnamed Group');

            // Backend returns 'welcomer' as npub string
            const welcomerNpub = invite.welcomer || '';

            // Get display name from profile (nickname > name > npub prefix)
            let welcomerDisplay = 'Unknown';
            if (welcomerNpub) {
                const welcomerProfile = getProfile(welcomerNpub);
                welcomerDisplay = welcomerProfile?.nickname ||
                                 welcomerProfile?.name ||
                                 welcomerNpub.substring(0, 16) + '...';
            }

            const memberCount =
                (invite.member_count ??
                    (Array.isArray(invite.members) ? invite.members.length : invite.memberCount)) || 0;

            // Group name
            const h4Name = document.createElement('h4');
            h4Name.textContent = groupName;
            divInvite.appendChild(h4Name);

            // Inviter info
            const pInfo = document.createElement('p');
            pInfo.textContent = `Invited by ${welcomerDisplay} • ${memberCount} ${memberCount === 1 ? 'member' : 'members'}`;
            divInvite.appendChild(pInfo);

            // Action buttons
            const divActions = document.createElement('div');
            divActions.classList.add('invite-actions');

            const btnAccept = document.createElement('button');
            btnAccept.classList.add('btn', 'btn-bounce', 'accept-btn');
            btnAccept.textContent = 'Accept';
            btnAccept.onclick = () => acceptMLSInvite(invite.id || invite.welcome_event_id || groupId);

            const btnDecline = document.createElement('button');
            btnDecline.classList.add('btn', 'btn-bounce', 'logout-btn');
            btnDecline.textContent = 'Decline';
            btnDecline.onclick = () => declineMLSInvite(invite.id || invite.welcome_event_id || groupId);

            divActions.appendChild(btnAccept);
            divActions.appendChild(btnDecline);
            divInvite.appendChild(divActions);

            invitesContainer.appendChild(divInvite);
        } catch (err) {
            console.warn('Failed to render MLS invite', invite, err);
        }
    }

    // After rendering invites, recompute layout to avoid oversized chat list
    adjustSize();
}

/**
 * Accept an MLS group invite
 * @param {string} welcomeEventId - The welcome event ID
 */
async function acceptMLSInvite(welcomeEventId) {
    try {
        console.log('Accepting MLS invite:', welcomeEventId);
        const success = await invoke('accept_mls_welcome', {
            welcomeEventIdHex: welcomeEventId
        });
        
        if (success) {
            // Reload invites and groups
            await loadMLSInvites();
            await loadMLSGroups();

            // After rendering UI changes, ensure layout recalculates to prevent oversized chat list
            adjustSize();
        }
    } catch (e) {
        console.error('Failed to accept invite:', e);
        popupConfirm('Error', 'Failed to join group: ' + e, true, '', 'vector_warning.svg');
    }
}

/**
 * Decline an MLS invite (UI-only hide; backend filtering handles persistence)
 * @param {string} welcomeEventId - The welcome event ID
 */
function declineMLSInvite(welcomeEventId) {
    // Remove from UI; next backend fetch will exclude if server persisted dismissal
    arrMLSInvites = arrMLSInvites.filter(i => i.id !== welcomeEventId);
    renderMLSInvites();

    // After rendering UI changes, ensure layout recalculates to prevent oversized chat list
    adjustSize();
}

/**
 * A "thread" function dedicated to refreshing Profile data in the background
 */
async function fetchProfiles() {
    // Poll for changes in profiles
    for (const profile of arrProfiles) {
        await invoke("load_profile", { npub: profile.id });
    }
}

/**
 * Update the chat header subtext (status/typing indicator) for the currently open chat
 * @param {Object} chat - The chat object
 */
function updateChatHeaderSubtext(chat) {
    if (!chat) return;
    
    const isGroup = chat.chat_type === 'MlsGroup';
    const fNotes = chat.id === strPubkey;
    
    if (fNotes) {
        domChatContactStatus.textContent = 'Encrypted Notes to Self';
        domChatContactStatus.classList.remove('text-gradient');
    } else if (isGroup) {
        // Check for typing indicators in groups
        const activeTypers = chat.active_typers || [];
        const fIsTyping = activeTypers.length > 0;
        
        if (fIsTyping) {
            // Display typing indicator with Discord-style multi-user support
            if (activeTypers.length === 1) {
                const typer = getProfile(activeTypers[0]);
                const name = typer?.nickname || typer?.name || 'Someone';
                domChatContactStatus.textContent = `${name} is typing...`;
            } else if (activeTypers.length === 2) {
                const typer1 = getProfile(activeTypers[0]);
                const typer2 = getProfile(activeTypers[1]);
                const name1 = typer1?.nickname || typer1?.name || 'Someone';
                const name2 = typer2?.nickname || typer2?.name || 'Someone';
                domChatContactStatus.textContent = `${name1} and ${name2} are typing...`;
            } else if (activeTypers.length === 3) {
                const typer1 = getProfile(activeTypers[0]);
                const typer2 = getProfile(activeTypers[1]);
                const typer3 = getProfile(activeTypers[2]);
                const name1 = typer1?.nickname || typer1?.name || 'Someone';
                const name2 = typer2?.nickname || typer2?.name || 'Someone';
                const name3 = typer3?.nickname || typer3?.name || 'Someone';
                domChatContactStatus.textContent = `${name1}, ${name2}, and ${name3} are typing...`;
            } else {
                // 4+ people typing
                domChatContactStatus.textContent = `Several people are typing...`;
            }
            domChatContactStatus.classList.add('text-gradient');
        } else {
            const memberCount = chat.metadata?.custom_fields?.member_count ? parseInt(chat.metadata.custom_fields.member_count) : null;
            if (typeof memberCount === 'number') {
                const label = memberCount === 1 ? 'member' : 'members';
                domChatContactStatus.textContent = `${memberCount} ${label}`;
            } else {
                // Avoid misleading "0 members" before first count refresh
                domChatContactStatus.textContent = 'Members syncing...';
            }
            domChatContactStatus.classList.remove('text-gradient');
        }
    } else {
        // Check for typing indicators in DMs (using chat.active_typers)
        const activeTypers = chat.active_typers || [];
        const fIsTyping = activeTypers.length > 0;
        
        if (fIsTyping) {
            // For DMs, there should only be one typer (the other person)
            const typer = getProfile(activeTypers[0]);
            const name = typer?.nickname || typer?.name || 'User';
            domChatContactStatus.textContent = `${name} is typing...`;
            domChatContactStatus.classList.add('text-gradient');
        } else {
            const profile = getProfile(chat.id);
            domChatContactStatus.textContent = profile?.status?.title || '';
            domChatContactStatus.classList.remove('text-gradient');
            twemojify(domChatContactStatus);
        }
    }
}

/**
 * A "thread" function dedicated to rendering the Chat UI in real-time
 */
function renderChatlist() {
    if (fInit) return;

    // Check if the order of chats has changed
    const currentOrder = Array.from(domChatList.children).map(el => el.id.replace('chatlist-', ''));
    const orderChanged = JSON.stringify(currentOrder) !== JSON.stringify(arrChats.map(chat => chat.id));

    // If the order of the chatlist changes (i.e: new message), prep a fragment to re-render the full list in one sweep
    const fragment = document.createDocumentFragment();
    for (const chat of arrChats) {
        // For groups, we show them even if they have no messages yet
        // For DMs, we only show them if they have messages
        if (chat.chat_type !== 'MlsGroup' && chat.messages.length === 0) continue;

        // Do not render our own profile: it is accessible via the Bookmarks/Notes section
        if (chat.id === strPubkey) continue;

        // If the chat order changed; append to fragment instead of directly to the DOM for full list re-render efficiency
        const divContact = renderChat(chat);
        if (orderChanged) {
            fragment.appendChild(divContact);
        } else {
            // The order hasn't changed, so it's more efficient to replace the existing elements
            const domExistingContact = document.getElementById(`chatlist-${chat.id}`);
            domExistingContact.replaceWith(divContact);
            // Note: we don't check if domExistingContact exists now, as it should be guarenteed by the very first orderChanged check
        }
    }

    // Give the final element a bottom-margin boost to allow scrolling past the fadeout
    if (fragment.lastElementChild) fragment.lastElementChild.style.marginBottom = `50px`;

    // Add all elements at once for performance
    if (orderChanged) {
        // Nuke the existing list
        while (domChatList.firstChild) {
            domChatList.removeChild(domChatList.firstChild);
        }
        // Append our new fragment
        domChatList.appendChild(fragment);

        // Add a fade-in
        const divFade = document.createElement('div');
        divFade.classList.add(`fadeout-bottom`);
        divFade.style.bottom = `65px`;
        domChatList.appendChild(divFade);
    }
}

/**
 * Render a Chat Preview for the Chat List
 * @param {Chat} chat - The profile we're rendering
 */
function renderChat(chat) {
    // For groups, we don't have a profile, for DMs we do
    const isGroup = chat.chat_type === 'MlsGroup';
    const profile = !isGroup && chat.participants.length === 1 ? getProfile(chat.id) : null;
    
    // Collect the Unread Message count for 'Unread' emphasis and badging
    // Ensure muted chats OR muted profiles do not show unread glow
    const nUnread = (chat.muted || (profile && profile.muted)) ? 0 : countUnreadMessages(chat);

    // The Chat container (The ID is the Contact's npub)
    const divContact = document.createElement('div');
    if (nUnread) divContact.style.borderColor = '#59fcb3';
    divContact.classList.add('chatlist-contact');
    divContact.id = chat.id;

    // The Username + Message Preview container
    const divPreviewContainer = document.createElement('div');
    divPreviewContainer.classList.add('chatlist-contact-preview');

    // The avatar, if one exists
    const divAvatarContainer = document.createElement('div');
    divAvatarContainer.style.position = `relative`;
    divAvatarContainer.style.zIndex = `-1`;
    
    if (isGroup) {
        // For groups, show a group icon or placeholder
        const groupIcon = document.createElement('div');
        groupIcon.style.width = '50px';
        groupIcon.style.height = '50px';
        groupIcon.style.borderRadius = '50%';
        groupIcon.style.backgroundColor = '#444';
        groupIcon.style.display = 'flex';
        groupIcon.style.alignItems = 'center';
        groupIcon.style.justifyContent = 'center';
        groupIcon.innerHTML = '<span class="icon icon-chats" style="color: #fff;"></span>';
        divAvatarContainer.appendChild(groupIcon);
    } else if (profile?.avatar) {
        const imgAvatar = document.createElement('img');
        imgAvatar.src = profile?.avatar;
        divAvatarContainer.appendChild(imgAvatar);
    } else {
        // Otherwise, generate a Gradient Avatar
        divAvatarContainer.appendChild(pubkeyToAvatar(profile?.id || chat.id, profile?.nickname || profile?.name, 50));
    }

    // Add the "Status Icon" to the avatar, then plug-in the avatar container
    // TODO: currently, we "emulate" the status; messages in the last 5m are "online", messages in the last 30m are "away", otherwise; offline.
    const divStatusIcon = document.createElement('div');
    divStatusIcon.classList.add('avatar-status-icon');
    
    // Find the last message from the contact (not from the user)
    let cLastContactMsg = null;
    for (let i = chat.messages.length - 1; i >= 0; i--) {
        if (!chat.messages[i].mine) {
            cLastContactMsg = chat.messages[i];
            break;
        }
    }
    
    if (cLastContactMsg && cLastContactMsg.at > Date.now() - 60000 * 5) {
        // set the divStatusIcon .backgroundColor to green (online)
        divStatusIcon.style.backgroundColor = '#59fcb3';
        divAvatarContainer.appendChild(divStatusIcon);
    }
    else if (cLastContactMsg && cLastContactMsg.at > Date.now() - 60000 * 30) {
        // set to orange (away)
        divStatusIcon.style.backgroundColor = '#fce459';
        divAvatarContainer.appendChild(divStatusIcon);
    }
    // offline... don't show status icon at all (no need to append the divStatusIcon)
    
    divContact.appendChild(divAvatarContainer);

    // Add the name to the chat preview
    const h4ContactName = document.createElement('h4');
    if (isGroup) {
        // For groups, extract name from metadata or use a default
        h4ContactName.textContent = chat.metadata?.custom_fields?.name || `Group ${chat.id.substring(0, 8)}...`;
    } else {
        h4ContactName.textContent = profile?.nickname || profile?.name || chat.id;
        if (profile?.nickname || profile?.name) twemojify(h4ContactName);
    }
    h4ContactName.classList.add('cutoff')
    divPreviewContainer.appendChild(h4ContactName);

    // Display either their Last Message or Typing Indicator
    const cLastMsg = chat.messages[chat.messages.length - 1];
    const pChatPreview = document.createElement('p');
    pChatPreview.classList.add('cutoff');
    
    if (isGroup) {
        // Check for typing indicators in groups
        const activeTypers = chat.active_typers || [];
        const fIsTyping = activeTypers.length > 0;
        pChatPreview.classList.toggle('text-gradient', fIsTyping);
        
        if (fIsTyping) {
            // Display typing indicator with Discord-style multi-user support
            if (activeTypers.length === 1) {
                const typer = getProfile(activeTypers[0]);
                const name = typer?.nickname || typer?.name || 'Someone';
                pChatPreview.textContent = `${name} is typing...`;
            } else if (activeTypers.length === 2) {
                const typer1 = getProfile(activeTypers[0]);
                const typer2 = getProfile(activeTypers[1]);
                const name1 = typer1?.nickname || typer1?.name || 'Someone';
                const name2 = typer2?.nickname || typer2?.name || 'Someone';
                pChatPreview.textContent = `${name1} and ${name2} are typing...`;
            } else {
                // 3+ people typing
                const typer1 = getProfile(activeTypers[0]);
                const name1 = typer1?.nickname || typer1?.name || 'Someone';
                pChatPreview.textContent = `${name1} and ${activeTypers.length - 1} others are typing...`;
            }
        } else {
            const memberCount = chat.metadata?.custom_fields?.member_count ? parseInt(chat.metadata.custom_fields.member_count) : null;
            if (!cLastMsg) {
                pChatPreview.textContent = (memberCount != null)
                    ? `${memberCount} ${memberCount === 1 ? 'member' : 'members'}`
                    : 'No messages yet';
            } else if (cLastMsg.pending) {
                pChatPreview.textContent = `Sending...`;
            } else if (!cLastMsg.content && cLastMsg.attachments?.length) {
                // No text content but has attachments; display as an attachment
                let senderPrefix = '';
                if (cLastMsg.mine) {
                    senderPrefix = 'You: ';
                } else if (cLastMsg.npub) {
                    // Get sender's display name (nickname > name > npub prefix)
                    const senderProfile = getProfile(cLastMsg.npub);
                    const senderName = senderProfile?.nickname || senderProfile?.name || cLastMsg.npub.substring(0, 16);
                    senderPrefix = `${senderName}: `;
                }
                pChatPreview.textContent = senderPrefix + 'Sent a ' + getFileTypeInfo(cLastMsg.attachments[0].extension).description;
            } else {
                let senderPrefix = '';
                if (cLastMsg.mine) {
                    senderPrefix = 'You: ';
                } else if (cLastMsg.npub) {
                    // Get sender's display name (nickname > name > npub prefix)
                    const senderProfile = getProfile(cLastMsg.npub);
                    const senderName = senderProfile?.nickname || senderProfile?.name || cLastMsg.npub.substring(0, 16);
                    senderPrefix = `${senderName}: `;
                }
                pChatPreview.textContent = senderPrefix + cLastMsg.content;
                twemojify(pChatPreview);
            }
        }
    } else {
        // Check for typing indicators in DMs (using chat.active_typers)
        const activeTypers = chat.active_typers || [];
        const fIsTyping = activeTypers.length > 0;
        pChatPreview.classList.toggle('text-gradient', fIsTyping);
        
        if (fIsTyping) {
            // Typing; display the glowy indicator!
            pChatPreview.textContent = `Typing...`;
        } else if (!cLastMsg) {
            pChatPreview.textContent = 'Start a conversation';
        } else if (!cLastMsg.content && cLastMsg.attachments?.length && !cLastMsg.pending) {
            // Not typing, and no text; display as an attachment
            pChatPreview.textContent = (cLastMsg.mine ? 'You: ' : '') + 'Sent a ' + getFileTypeInfo(cLastMsg.attachments[0].extension).description;
        } else if (cLastMsg.pending) {
            // A message is pending: thus, we're still sending one
            pChatPreview.textContent = `Sending...`;
        } else {
            // Not typing; display their last message
            pChatPreview.textContent = (cLastMsg.mine ? 'You: ' : '') + cLastMsg.content;
            twemojify(pChatPreview);
        }
    }
    divPreviewContainer.appendChild(pChatPreview);

    // Add the Chat Preview to the contact UI
    // Note: as a hacky trick to make `divContact` receive all clicks, we set the z-index lower on it's children
    divPreviewContainer.style.zIndex = `-1`; // Note: used to prevent the button from appearing in front of the `Popup` UI
    divContact.appendChild(divPreviewContainer);

    // Display the "last message" time
    const pTimeAgo = document.createElement('p');
    pTimeAgo.classList.add('chatlist-contact-timestamp');
    if (cLastMsg) {
        pTimeAgo.textContent = timeAgo(cLastMsg.at);
        if (pTimeAgo.textContent !== 'Now') pTimeAgo.textContent += ` ago`;
    }
    // Apply 'Unread' final styling
    if (nUnread) pTimeAgo.style.color = '#59fcb3';
    divContact.appendChild(pTimeAgo);

    return divContact;
}

/**
 * Count the quantity of unread messages
 * @param {Chat} chat - The Chat we're checking
 * @returns {number} - The amount of unread messages, if any
 */
function countUnreadMessages(chat) {
    // If no messages, return 0
    if (!chat.messages || !chat.messages.length) return 0;
    
    // If last_read is set, count messages after it
    if (chat.last_read) {
        // Find the index of the last read message
        const lastReadIndex = chat.messages.findIndex(msg => msg.id === chat.last_read);
        if (lastReadIndex !== -1) {
            // Count non-mine messages after the last read message
            let unreadCount = 0;
            for (let i = lastReadIndex + 1; i < chat.messages.length; i++) {
                if (!chat.messages[i].mine) {
                    unreadCount++;
                }
            }
            return unreadCount;
        }
        // If last_read message not found, fall back to walk-back logic
    }
    
    // No last_read set or not found - walk backwards from the end
    let unreadCount = 0;
    
    // Iterate messages in reverse order (newest first)
    for (let i = chat.messages.length - 1; i >= 0; i--) {
        if (chat.messages[i].mine) {
            // If we find our own message first, everything before it is considered read
            // (because we responded to those messages)
            break;
        } else {
            // Count non-mine messages (unread)
            unreadCount++;
        }
    }
    
    return unreadCount;
}

/**
 * Sets a specific message as the last read message
 * @param {Chat} chat - The Chat to update
 * @param {Message|string} message - The Message object or message ID to set as last read
 */
function markAsRead(chat, message) {
    // If a Message object was provided, extract its ID
    const messageId = typeof message === 'string' ? message : message.id;

    // If we have a chat, update its last_read and notify backend
    if (chat) {
        chat.last_read = messageId;

        // Persist via backend using chat-based API
        invoke("mark_as_read", { chatId: chat.id, messageId: messageId });
    }
    // If no chat is supplied, do nothing (no profile-based persistence here)
}

/**
 * Send a NIP-17 message to a Nostr user
 * @param {string} pubkey - The user's pubkey
 * @param {string} content - The content of the message
 * @param {string?} replied_to - The reference of the message, if any
 */
async function message(pubkey, content, replied_to) {
    await invoke("message", { receiver: pubkey, content: content, repliedTo: replied_to });
}

/**
 * Send a file via NIP-96 server to a Nostr user or group
 * @param {string} pubkey - The user's pubkey or group_id
 * @param {string?} replied_to - The reference of the message, if any
 * @param {string} filepath - The absolute file path
 */
async function sendFile(pubkey, replied_to, filepath) {
    try {
        // Use the protocol-agnostic file_message command for both DMs and MLS groups
        await invoke("file_message", { receiver: pubkey, repliedTo: replied_to, filePath: filepath });
    } catch (e) {
        // Notify of an attachment send failure
        popupConfirm(e, '', true, '', 'vector_warning.svg');
    }
    nLastTypingIndicator = 0;
}

/**
 * A blocking function that continually polls NIP-96 servers for their configs.
 * 
 * Note: This function should only be called once, and COULD block for a very long time (i.e: if offline).
 */
async function warmupUploadServers() {
    // This simple function continually polls Vector's NIP-96 servers until configs are cached, for faster file uploads later
    while (true) {
        if (await invoke('warmup_nip96_servers')) break;
        // If we reach here, this warmup attempt failed: sleep for a bit and try again soon
        await sleep(5000);
    }
}

/**
 * Setup our Rust Event listeners, used for relaying the majority of backend changes
 */
async function setupRustListeners() {
    // Listen for MLS message events
    await listen('mls_message_new', async (evt) => {
        const { group_id, message } = evt.payload;
        console.log('MLS message received for group:', group_id, 'pending:', message?.pending, 'attachments:', message?.attachments?.length);
        
        // Validate message has required fields
        if (!message || !message.id || !message.at) {
            console.warn('Invalid message received (missing id or timestamp):', message);
            return;
        }
        
        // Find or create the group chat
        const chat = getOrCreateChat(group_id, 'MlsGroup');
        
        // Message is now a full Message object from unified storage!
        // It already has the correct format with attachments, reactions, etc.
        const newMessage = {
            id: message.id,
            content: message.content,
            replied_to: message.replied_to || null,
            preview_metadata: message.preview_metadata || null,
            attachments: message.attachments || [],
            reactions: message.reactions || [],
            at: message.at, // Already in milliseconds
            pending: message.pending || false,
            failed: message.failed || false,
            mine: message.mine,
            npub: message.npub || null // Sender's npub for group chats
        };
        
        // Check for duplicates
        const existingMsg = chat.messages.find(m => m.id === newMessage.id);
        if (existingMsg) {
            console.log('Duplicate message detected (already in memory):', newMessage.id);
            return;
        }
        
        // Clear typing indicator for the sender when they send a message
        if (!newMessage.mine && chat.active_typers && message.sender_npub) {
            // Remove the sender from active typers
            chat.active_typers = chat.active_typers.filter(npub => npub !== message.sender_npub);
            console.log('[TYPING] 💬 Cleared typing indicator after group message from:', message.sender_npub.substring(0, 16));
            
            // If this is the open chat, refresh the display
            if (strOpenChat === group_id) {
                openChat(group_id);
            }
        }
        
        // Add message to chat
        chat.messages.push(newMessage);
        
        // Sort messages by time
        chat.messages.sort((a, b) => a.at - b.at);
        
        // If this group has the open chat, update it
        if (strOpenChat === group_id) {
            console.log('Updating open group chat with new message, pending:', newMessage.pending);
            updateChat(chat, [newMessage]);
        } else {
            console.log('Group chat not open, message added to background chat');
        }
        
        // Resort chat list order by last message time so groups bubble to the top
        arrChats.sort((a, b) => {
            const aLast = a.messages[a.messages.length - 1];
            const bLast = b.messages[b.messages.length - 1];
            if (!aLast) return 1;
            if (!bLast) return -1;
            return bLast.at - aLast.at;
        });
        
        // Re-render chat list
        renderChatlist();
    });

    // Listen for MLS invite received events (real-time)
    await listen('mls_invite_received', async (evt) => {
        console.log('MLS invite received in real-time, refreshing invites list');
        // Reload invites list to show the new invite
        await loadMLSInvites();
    });

    // Listen for MLS welcome accepted events
    await listen('mls_welcome_accepted', async (evt) => {
        console.log('MLS welcome accepted, refreshing groups and invites');
        // Reload invites and groups
        await loadMLSInvites();
        await loadMLSGroups();
    });

    // Listen for MLS initial sync completion after joining a group
    await listen('mls_group_initial_sync', async (evt) => {
        try {
            const { group_id, processed, new: newCount } = evt.payload || {};
            console.log('MLS initial group sync complete:', group_id, 'processed:', processed, 'new:', newCount);

            // Ensure the group chat exists even if there are no messages yet
            const chat = getOrCreateChat(group_id, 'MlsGroup');
            await refreshGroupMemberCount(group_id);

            // If there are no messages loaded yet, fetch a small recent slice so we can render previews/order
            if (!chat.messages || chat.messages.length === 0) {
                try {
                    // Use unified chat message storage (same as DMs)
                    const messages = await invoke('get_chat_messages', {
                        chatId: group_id,
                        limit: 50
                    }) || [];

                    // Messages are already in the correct format from unified storage!
                    chat.messages = messages;
                } catch (e) {
                    console.warn('Failed to load initial group messages after sync:', group_id, e);
                    // Keep chat with zero messages; UI will show "No messages yet"
                    chat.messages = [];
                }
            }

            // Resort chat list order by last message time to reflect any loaded timeline
            arrChats.sort((a, b) => {
                const aLast = a.messages[a.messages.length - 1];
                const bLast = b.messages[b.messages.length - 1];
                if (!aLast) return 1;
                if (!bLast) return -1;
                return bLast.at - aLast.at;
            });

            // Re-render the chat list so empty groups show with "No messages yet" preview
            renderChatlist();
        } catch (e) {
            console.error('Error handling mls_group_initial_sync:', e);
        }
    });

    // Listen for Synchronisation Finish updates
    await listen('sync_finished', async (_) => {
        // Display that we finished syncing
        domSyncStatus.textContent = 'Synchronised';

        // Wait 1 second, then slide out and hide when done
        await slideout(domSyncStatusContainer, { delay: 1000 });

        // Reset the text and adjust the UI if necessary
        domSyncStatus.textContent = '';
        if (!strOpenChat) adjustSize();
    });

    // Listen for Synchronisation Slice updates
    await listen('sync_slice_finished', (_) => {
        // Continue synchronising until event `sync_finished` is emitted
        invoke("fetch_messages", { init: false });
    });

    // Listen for Synchronisation Progress updates
    await listen('sync_progress', (evt) => {
        // Display the dates we're syncing between
        const options = { month: 'short', day: 'numeric' };
        const start = new Date(evt.payload.since * 1000).toLocaleDateString('en-US', options);
        const end = new Date(evt.payload.until * 1000).toLocaleDateString('en-US', options);
        if (!fInit) domSyncStatusContainer.style.display = ``;
        domSyncStatus.textContent = `Syncing Messages between ${start} - ${end}`;
        if (!strOpenChat) adjustSize();
    });

    // Listen for Attachment Upload Progress events
    await listen('attachment_upload_progress', async (evt) => {
        if (strOpenChat) {
            let divUpload = document.getElementById(evt.payload.id + '_file');
            if (divUpload) {
                // Update the Download Progress bar
                divUpload.style.width = `${evt.payload.progress}%`;
            }
        }
    });

    // Listen for Attachment Download Progress events
    await listen('attachment_download_progress', async (evt) => {
        // Update the in-memory attachment
        if (strOpenChat) {
            let divDownload = document.getElementById(evt.payload.id);
            if (divDownload) {
                // Check if we need a text label (for non-image files)
                let iLabel = divDownload.querySelector('.download-label');
                if (iLabel) {
                    // Update the text with progress
                    iLabel.textContent = `Downloading... (${evt.payload.progress}%)`;
                }
                
                let divBar = divDownload.querySelector('.progress-bar');
                if (divBar) {
                    // Update the Download Progress bar
                    divBar.style.width = `${evt.payload.progress}%`;
                } else {
                    // Create the Download Progress container
                    let newDivDownload = document.createElement('div');
                    newDivDownload.id = evt.payload.id;
                    newDivDownload.style.minWidth = `200px`;
                    newDivDownload.style.textAlign = `center`;
                    
                    // For non-image files, add a text label
                    // Check if the element being updated is a non-image file by looking for existing download button attributes
                    const attachmentElement = document.getElementById(evt.payload.id);
                    const isNonImageAttachment = attachmentElement && (attachmentElement.hasAttribute('download') || attachmentElement.classList.contains('btn'));
                    
                    if (isNonImageAttachment) {
                        const iLabel = document.createElement('i');
                        iLabel.classList.add('download-label');
                        iLabel.textContent = `Downloading... (${evt.payload.progress}%)`;
                        iLabel.style.display = `block`;
                        iLabel.style.marginBottom = `5px`;
                        newDivDownload.appendChild(iLabel);
                    }

                    // Create the Download Progress bar
                    divBar = document.createElement('div');
                    divBar.classList.add('progress-bar');
                    divBar.style.width = `0%`;
                    divBar.style.height = `5px`;
                    divBar.style.marginTop = `0`;
                    newDivDownload.appendChild(divBar);

                    // Replace the previous UI
                    divDownload.replaceWith(newDivDownload);
                }
            }
        }
    });

    // Listen for Attachment Download Results
    await listen('attachment_download_result', async (evt) => {
        // Update the in-memory attachment (works for both DMs and Group Chats)
        let cChat = getChat(evt.payload.profile_id);
        if (!cChat) return;
        
        let cMsg = cChat.messages.find(m => m.id === evt.payload.msg_id);
        if (!cMsg) return;
    
        // When an attachment is being updated (i.e: post-hashing ID change), we reference the original nonce-based hash via old_id, otherwise, we use ID, as nothing changed
        let cAttachment = cMsg.attachments.find(a => a.id === evt.payload?.old_id || evt.payload.id);
        if (!cAttachment) return;

        cAttachment.downloading = false;
        if (evt.payload.success) {
            cAttachment.downloaded = true;
            // Update our ID and Path
            if (evt.payload.old_id) {
                cAttachment.id = evt.payload.id;
                cAttachment.path = cAttachment.path.replace(evt.payload.old_id, evt.payload.id);
            }

            // If this user has an open chat, then update the rendered message
            if (strOpenChat === evt.payload.profile_id) {
                const domMsg = document.getElementById(evt.payload.msg_id);
                const profile = getProfile(evt.payload.profile_id);
                domMsg?.replaceWith(renderMessage(cMsg, profile, evt.payload.msg_id));

                // Scroll accordingly
                softChatScroll();
            }
        } else {
            // Display the reason the download failed and allow restarting it
            const divDownload = document.getElementById(evt.payload.id);
            const iFailed = document.createElement('i');
            iFailed.id = evt.payload.id;
            iFailed.toggleAttribute('download', true);
            iFailed.setAttribute('npub', evt.payload.profile_id);
            iFailed.setAttribute('msg', evt.payload.msg_id);
            iFailed.classList.add('btn');
            iFailed.textContent = `Retry Download (${evt.payload.result})`;
            divDownload.replaceWith(iFailed);
        }
    });

    // Listen for profile updates
    await listen('profile_update', (evt) => {
        // Check if the frontend is already aware
        const nProfileIdx = arrProfiles.findIndex(p => p.id === evt.payload.id);
        if (nProfileIdx >= 0) {
            // Update our frontend memory
            arrProfiles[nProfileIdx] = evt.payload;

            // If this is our profile, make sure to render it's changes
            if (arrProfiles[nProfileIdx].mine) {
                renderCurrentProfile(arrProfiles[nProfileIdx]);
            }
        } else {
            // Add the new profile
            arrProfiles.push(evt.payload);
        }
        
        // If this user has an open chat, then soft-update the chat header
        if (strOpenChat === evt.payload.id) {
            const chat = getDMChat(evt.payload.id);
            const profile = getProfile(evt.payload.id);
            if (chat && profile) {
                updateChat(chat, [], profile);
            }
        }
        
        // If this user is being viewed in the Expanded Profile View, update it
        // Note: no need to update our own, it makes editing very weird
        if (!evt.payload.mine && domProfileId.textContent === evt.payload.id) {
            renderProfileTab(evt.payload);
        }
        
        // Render the Chat List
        renderChatlist();
    });

    await listen('profile_muted', (evt) => {
        // Update the chat's muted status
        const cChat = getDMChat(evt.payload.profile_id);
        if (cChat) {
            cChat.muted = evt.payload.value;
        }
        
        // Also update profile if it exists
        const cProfile = getProfile(evt.payload.profile_id);
        if (cProfile) {
            cProfile.muted = evt.payload.value;
        }

        // If this profile is Expanded, update the Mute UI
        if (domProfileId.textContent === evt.payload.profile_id && cProfile) {
            domProfileOptionMute.querySelector('span').classList.replace('icon-volume-' + (cProfile.muted ? 'max' : 'mute'), 'icon-volume-' + (cProfile.muted ? 'mute' : 'max'));
            domProfileOptionMute.querySelector('p').innerText = cProfile.muted ? 'Unmute' : 'Mute';
        }

        // Re-render the chat list to immediately reflect glow/badge changes
        renderChatlist();
    });

    await listen('profile_nick_changed', (evt) => {
        // Update the profile's nickname
        const cProfile = getProfile(evt.payload.profile_id);
        if (cProfile) {
            cProfile.nickname = evt.payload.value;
            
            // If this profile is Expanded, update the UI
            if (domProfileId.textContent === evt.payload.profile_id) {
                renderProfileTab(cProfile);
            }
        }
    });

    // Listen for typing indicator updates (both DMs and Groups)
    await listen('typing-update', (evt) => {
        const { conversation_id, typers } = evt.payload;
        
        // Find the chat (could be DM or group)
        const chat = arrChats.find(c => c.id === conversation_id);
        if (!chat) return;
        
        // Only log for groups
        const isGroup = chat.chat_type === 'MlsGroup';
        if (isGroup) {
            console.log('[TYPING] 📥 Frontend received typing-update:', { conversation_id: conversation_id.substring(0, 16), typers });
        }
        
        // Store the typers array and update timestamp
        chat.active_typers = typers || [];
        chat.last_typing_update = Date.now() / 1000;
        
        if (isGroup) {
            console.log('[TYPING] 💾 Updated chat.active_typers:', { chat_id: chat.id.substring(0, 16), active_typers: chat.active_typers });
        }
        
        // If this chat is currently open, update the chat header subtext
        if (strOpenChat === conversation_id) {
            if (isGroup) console.log('[TYPING] 🔄 Updating chat header subtext');
            updateChatHeaderSubtext(chat);
        }
        
        // Update the chat list preview
        if (isGroup) console.log('[TYPING] 🔄 Refreshing chat list');
        renderChatlist();
    });

    // Listen for incoming DM messages
    await listen('message_new', (evt) => {
        // Get the chat for this message (chat_id is the npub for DMs)
        let chat = getOrCreateDMChat(evt.payload.chat_id);
        
        // Get the new message
        const newMessage = evt.payload.message;

        // Double-check we haven't received this twice
        const existingMsg = chat.messages.find(m => m.id === newMessage.id);
        if (existingMsg) return;

        // Clear typing indicator for the sender when they send a message
        if (!newMessage.mine && chat.active_typers) {
            // Remove the sender from active typers
            const senderNpub = evt.payload.chat_id;
            chat.active_typers = chat.active_typers.filter(npub => npub !== senderNpub);
            
            // If this is the open chat, refresh the display
            if (strOpenChat === evt.payload.chat_id) {
                openChat(evt.payload.chat_id);
            }
        }

        // Find the correct position to insert the message based on timestamp
        const messages = chat.messages;

        // Check if the array is empty or the new message is newer than the newest message
        if (messages.length === 0 || newMessage.at > messages[messages.length - 1].at) {
            // Insert at the end (newest)
            messages.push(newMessage);

            // Sort chats by last message time
            arrChats.sort((a, b) => {
                const aLastMsg = a.messages[a.messages.length - 1];
                const bLastMsg = b.messages[b.messages.length - 1];
                if (!aLastMsg) return 1;
                if (!bLastMsg) return -1;
                return bLastMsg.at - aLastMsg.at;
            });
        }
        // Check if the new message is older than the oldest message
        else if (newMessage.at < messages[0].at) {
            // Insert at the beginning (oldest)
            messages.unshift(newMessage);
        }
        // Otherwise, find the correct position in the middle
        else {
            // Binary search for better performance with large message arrays
            let low = 0;
            let high = messages.length - 1;

            while (low <= high) {
                const mid = Math.floor((low + high) / 2);

                if (messages[mid].at < newMessage.at) {
                    low = mid + 1;
                } else {
                    high = mid - 1;
                }
            }

            // Insert the message at the correct position (low is now the index where it should go)
            messages.splice(low, 0, newMessage);
        }

        // If this user has the open chat, then update the chat too
        if (strOpenChat === evt.payload.chat_id) {
            updateChat(chat, [newMessage]);
        }

        // Render the Chat List
        renderChatlist();
    });

    // Listen for existing message updates
    await listen('message_update', (evt) => {
        // Find the message we're updating - works for both DMs and groups
        const cChat = getChat(evt.payload.chat_id);
        if (!cChat) return;
        const nMsgIdx = cChat.messages.findIndex(m => m.id === evt.payload.old_id);
        if (nMsgIdx === -1) return;

        // Update it
        cChat.messages[nMsgIdx] = evt.payload.message;

        // If this chat is open, then update the rendered message
        if (strOpenChat === evt.payload.chat_id) {
            // TODO: is there a slight possibility of a race condition here? i.e: `message_update` calls before `message_new` and thus domMsg isn't found?
            const domMsg = document.getElementById(evt.payload.old_id);
            
            // For DMs, get the profile; for groups, profile will be null
            const profile = getProfile(evt.payload.chat_id);
            domMsg?.replaceWith(renderMessage(evt.payload.message, profile, evt.payload.old_id));

            // If the old ID was a pending ID (our message), make sure to update and scroll accordingly
            if (evt.payload.old_id.startsWith('pending')) {
                strLastMsgID = evt.payload.message.id;
                softChatScroll();
            }
        }

        // Render the Chat List
        renderChatlist();
    });

    // Listen for Vector Voice AI (Whisper) model download progression updates
    await listen('whisper_download_progress', async (evt) => {
        // Update the progression UI
        const spanProgression = document.getElementById('voice-model-download-progression');
        if (spanProgression) spanProgression.textContent = `(${evt.payload.progress}%)`;
    });

    // Listen for Windows-specific Overlay Icon update requests
    // Note: this API seems unavailable in Tauri's Rust backend, so we're using the JS API as a workaround
    await listen('update_overlay_icon', async (evt) => {
        // Enable or Disable our notification badge Overlay Icon
        await getCurrentWindow().setOverlayIcon(evt.payload.enable ? "./icons/icon_badge_notification.png" : undefined);
    });

    // Listen for relay status changes
    await listen('relay_status_change', (evt) => {
        // Update the relay status in the network list
        const relayItem = document.querySelector(`[data-relay-url="${evt.payload.url}"]`);
        if (relayItem) {
            const statusElement = relayItem.querySelector('.relay-status');
            if (statusElement) {
                // Remove all status classes
                statusElement.classList.remove('connected', 'connecting', 'disconnected', 'pending', 'initialized', 'terminated', 'banned');
                // Add the new status class
                statusElement.classList.add(evt.payload.status);
                // Update the text
                statusElement.textContent = evt.payload.status;
            }
        }
    });
}

/**
 * A flag that indicates when Vector is still in it's initiation sequence
 */
let fInit = true;

/**
 * Renders the relay list in the Settings Network section
 */
async function renderRelayList() {
    try {
        const relays = await invoke('get_relays');
        const networkList = document.getElementById('network-list');
        
        // Clear existing content
        networkList.innerHTML = '';
        
        // Create relay items
        relays.forEach(relay => {
            const relayItem = document.createElement('div');
            relayItem.className = 'relay-item';
            relayItem.setAttribute('data-relay-url', relay.url);
            
            const relayUrl = document.createElement('span');
            relayUrl.className = 'relay-url';
            relayUrl.textContent = relay.url;
            
            const relayStatus = document.createElement('span');
            relayStatus.className = `relay-status ${relay.status}`;
            relayStatus.textContent = relay.status;
            
            relayItem.appendChild(relayUrl);
            relayItem.appendChild(relayStatus);
            networkList.appendChild(relayItem);
        });
    } catch (error) {
        console.error('Failed to fetch relays:', error);
    }
}

/**
 * Login to the Nostr network
 */
async function login() {
    if (strPubkey) {
        // Connect to Nostr
        await invoke("connect");

        // Warmup our Upload Servers
        warmupUploadServers();

        // Setup our Rust Event listeners for efficient back<-->front sync
        await setupRustListeners();

        // Setup unified progress operation event listener
        await listen('progress_operation', (evt) => {
            const { type, current, total, message } = evt.payload;
            
            switch (type) {
                case 'start':
                    domLoginEncryptTitle.textContent = message;
                    domLoginEncryptTitle.classList.add('text-gradient');
                    domLoginEncryptTitle.style.color = '';
                    break;
                    
                case 'progress':
                    if (current && total) {
                        const progress = Math.round((current / total) * 100);
                        domLoginEncryptTitle.textContent = `${message} (${progress}%)`;
                    } else {
                        domLoginEncryptTitle.textContent = message;
                    }
                    break;
                    
                case 'complete':
                    domLoginEncryptTitle.textContent = message;
                    domLoginEncryptTitle.classList.remove('text-gradient');
                    break;
                    
                case 'error':
                    domLoginEncryptTitle.textContent = message;
                    domLoginEncryptTitle.classList.remove('text-gradient');
                    domLoginEncryptTitle.style.color = 'red';
                    break;
            }
        });

        // Setup a Rust Listener for the backend's init finish
        await listen('init_finished', (evt) => {
            // The backend now sends both profiles (without messages) and chats (with messages)
            arrProfiles = evt.payload.profiles || [];
            arrChats = evt.payload.chats || [];

            // Fadeout the login and encryption UI
            domLogin.classList.add('fadeout-anim');
            domLogin.addEventListener('animationend', async () => {
                domLogin.classList.remove('fadeout-anim');
                domLoginInput.value = "";
                domLogin.style.display = 'none';
                domLoginEncrypt.style.display = 'none';

                // Fade-in the navbar
                domNavbar.style.display = '';
                domNavbar.classList.add('fadein-anim');
                domNavbar.addEventListener('animationend', () => {
                    domNavbar.classList.remove('fadein-anim');

                    // Fade-in the bookmarks icon
                    domChatBookmarksBtn.style.display = 'flex';
                    domChatBookmarksBtn.classList.add('fadein-anim');
                    domChatBookmarksBtn.addEventListener('animationend', () => domChatBookmarksBtn.classList.remove('fadein-anim'), { once: true });
                }, { once: true });

                // Render our profile with an intro animation
                const cProfile = arrProfiles.find(p => p.mine);
                renderCurrentProfile(cProfile);
                domAccount.style.display = ``;
                domAccount.classList.add('fadein-anim');
                domAccount.addEventListener('animationend', () => domAccount.classList.remove('fadein-anim'), { once: true });

                // Display our Synchronisation Status
                domSyncStatusContainer.classList.add('intro-anim');
                domSyncStatusContainer.addEventListener('animationend', () => domSyncStatusContainer.classList.remove('intro-anim'), { once: true });
                if (domSyncStatus.textContent) domSyncStatusContainer.style.display = ``;

                // Finished boot!
                fInit = false;

                // Render the chatlist with an intro animation
                domChatList.classList.add('intro-anim');
                renderChatlist();
                domChatList.addEventListener('animationend', () => domChatList.classList.remove('intro-anim'), { once: true });

                // Append and fade-in a "Start New Chat" button
                const btnStartChat = document.createElement('button');
                btnStartChat.id = `new-chat-btn`;
                btnStartChat.classList.add('new-chat-btn', 'btn', 'intro-anim');
                btnStartChat.innerHTML = '<span style="width: 100%">Start a New Chat</span><span class="icon icon-new-msg"></span>';
                btnStartChat.onclick = openNewChat;
                btnStartChat.addEventListener('animationend', () => btnStartChat.classList.remove('intro-anim'), { once: true });
                domChatList.before(btnStartChat);
                adjustSize();
                // After login UI finishes and "Start a New Chat" button exists, add "Create Group" launcher
                ensureCreateGroupButton();

                // Setup a subscription for new websocket messages
                invoke("notifs");

                // Setup our Unread Counters
                await invoke("update_unread_counter");

                // Monitor relay connections
                invoke("monitor_relay_connections");

                // Render the initial relay list
                renderRelayList();
                
                // Initialize the updater
                initializeUpdater();
            }, { once: true });
        });

        // Load and Decrypt our database; fetching the full chat state from disk for immediate bootup
        domLoginEncryptTitle.textContent = `Decrypting Database...`;

        // Note: this also begins the Rust backend's iterative sync, thus, init should ONLY be called once, to initiate it
        init();
    }
}

/**
 * Renders the user's own profile UI in the chat list
 * @param {Profile} cProfile 
 */
function renderCurrentProfile(cProfile) {
    /* Chatlist Tab */

    // Reset any existing UI
    domAccount.innerHTML = ``;

    // Create the 'Name + Avatar' row
    const divRow = document.createElement('div');
    divRow.classList.add('row');

    // Render our avatar (if we have one)
    let domAvatar;
    if (cProfile?.avatar) {
        domAvatar = document.createElement('img');
        domAvatar.src = cProfile.avatar;
    } else {
        // Display our Gradient Avatar
        domAvatar = pubkeyToAvatar(strPubkey, cProfile?.nickname || cProfile?.name, 50);
    }
    domAvatar.classList.add('btn');
    domAvatar.onclick = () => openProfile();
    divRow.appendChild(domAvatar);

    // Render our Display Name and npub
    const h2DisplayName = document.createElement('h2');
    h2DisplayName.textContent = cProfile?.nickname || cProfile?.name || strPubkey.substring(0, 10) + '…';
    h2DisplayName.classList.add('btn', 'cutoff');
    h2DisplayName.style.fontFamily = `Rubik`;
    h2DisplayName.style.marginTop = `auto`;
    h2DisplayName.style.marginBottom = `auto`;
    h2DisplayName.style.maxWidth = `calc(100% - 150px)`;
    h2DisplayName.onclick = () => openProfile();
    if (cProfile?.nickname || cProfile?.name) twemojify(h2DisplayName);
    divRow.appendChild(h2DisplayName);

    // Add the username row
    domAccount.appendChild(divRow);

    // Render our status
    const pStatus = document.createElement('p');
    pStatus.textContent = cProfile?.status?.title || 'Set a Status';
    pStatus.classList.add('status', 'btn', 'cutoff', 'chat-contact-status');
    pStatus.onclick = askForStatus;
    twemojify(pStatus);
    domAccount.appendChild(pStatus);

    /* Start Chat Tab */
    // Render our Share npub
    domShareNpub.textContent = strPubkey;
}

/**
 * Render the Profile tab based on a given profile
 * @param {Profile} cProfile 
 */
function renderProfileTab(cProfile) {
    // Display Name
    domProfileName.innerHTML = cProfile?.nickname || cProfile?.name || strPubkey.substring(0, 10) + '…';
    if (cProfile?.nickname || cProfile?.name) twemojify(domProfileName);

    // Status
    const strStatusPlaceholder = cProfile.mine ? 'Set a Status' : '';
    domProfileStatus.innerHTML = cProfile?.status?.title || strStatusPlaceholder;
    if (cProfile?.status?.title) twemojify(domProfileStatus);

    // Adjust our Profile Name class to manage space according to Status visibility
    domProfileName.classList.toggle('chat-contact', !domProfileStatus.textContent);
    domProfileName.classList.toggle('chat-contact-with-status', !!domProfileStatus.textContent);

    // Banner - keep original structure but add click handler
    if (cProfile.banner) {
        if (domProfileBanner.tagName === 'DIV') {
            const newBanner = document.createElement('img');
            domProfileBanner.replaceWith(newBanner);
            domProfileBanner = newBanner;
        }
        domProfileBanner.src = cProfile.banner;
    } else {
        if (domProfileBanner.tagName === 'IMG') {
            const newBanner = document.createElement('div');
            newBanner.style.backgroundColor = 'rgb(27, 27, 27)';
            domProfileBanner.replaceWith(newBanner);
            domProfileBanner = newBanner;
        }
    }
    domProfileBanner.classList.add('profile-banner');
    domProfileBanner.onclick = cProfile.mine ? askForBanner : null;
    if (cProfile.mine) domProfileBanner.classList.add('btn');

    // Avatar - keep original structure but add click handler
    if (cProfile.avatar) {
        if (domProfileAvatar.tagName === 'DIV') {
            const newAvatar = document.createElement('img');
            domProfileAvatar.replaceWith(newAvatar);
            domProfileAvatar = newAvatar;
        }
        domProfileAvatar.src = cProfile.avatar;
    } else {
        const newAvatar = pubkeyToAvatar(strPubkey, cProfile?.nickname || cProfile?.name, 175);
        domProfileAvatar.replaceWith(newAvatar);
        domProfileAvatar = newAvatar;
    }
    domProfileAvatar.classList.add('profile-avatar');
    domProfileAvatar.onclick = cProfile.mine ? askForAvatar : null;
    if (cProfile.mine) domProfileAvatar.classList.add('btn');

    // Secondary Display Name
    const strNamePlaceholder = cProfile.mine ? 'Set a Display Name' : '';
    domProfileNameSecondary.innerHTML = cProfile?.nickname || cProfile?.name || strNamePlaceholder;
    if (cProfile?.nickname || cProfile?.name) twemojify(domProfileNameSecondary);

    // Secondary Status
    domProfileStatusSecondary.innerHTML = domProfileStatus.innerHTML;

    // Badges
    domProfileBadgeInvite.style.display = 'none';
    invoke("get_invited_users", { npub: cProfile.id }).then(count => {
        if (count > 0) {
            domProfileBadgeInvite.style.display = '';
            domProfileBadgeInvite.onclick = () => {
                popupConfirm('Vector Beta Inviter', `${cProfile.mine ? 'You' : 'They' } have invited <b>${count} ${count === 1 ? 'user' : 'users'}</b> to the Vector Beta!`, true, '', 'vector_badge_placeholder.svg');
            }
        }
    }).catch(e => {});

    // npub display
    const profileNpub = document.getElementById('profile-npub');
    if (profileNpub) {
        profileNpub.textContent = cProfile.id;
    }

    // Description
    const strDescriptionPlaceholder = cProfile.mine ? (cProfile?.about || 'Set an About Me') : '';
    domProfileDescription.textContent = cProfile?.about || strDescriptionPlaceholder;
    twemojify(domProfileDescription);

    // npub
    domProfileId.textContent = cProfile.id;

    // Add npub copy functionality
    document.getElementById('profile-npub-copy')?.addEventListener('click', (e) => {
        const npub = document.getElementById('profile-npub')?.textContent;
        if (npub) {
            navigator.clipboard.writeText(npub).then(() => {
                const copyBtn = e.target.closest('.profile-npub-copy');
                if (copyBtn) {
                    copyBtn.innerHTML = '<span class="icon icon-check"></span>';
                    setTimeout(() => {
                        copyBtn.innerHTML = '<span class="icon icon-copy"></span>';
                    }, 2000);
                }
            });
        }
    });

    // If this is OUR profile: make the elements clickable, hide the "Contact Options"
    if (cProfile.mine) {
        // Hide Contact Options
        domProfileOptions.style.display = 'none';

        // Show edit buttons and set their click handlers
        document.querySelector('.profile-avatar-edit').style.display = 'flex';
        document.querySelector('.profile-avatar-edit').onclick = askForAvatar;
        
        document.querySelector('.profile-banner-edit').style.display = 'flex';
        document.querySelector('.profile-banner-edit').onclick = askForBanner;
        
        // Hide the 'Back' button and deregister its clickable function
        domProfileBackBtn.style.display = 'none';
        domProfileBackBtn.onclick = null;

        // Force banner on profile edit screen
        domProfileBanner.backgroundColor = 'rgb(27, 27, 27)';
        domProfileBanner.height = '';
        
        // Display the Navbar
        domNavbar.style.display = '';

        // Configure other clickables
        domProfileName.onclick = askForUsername;
        domProfileName.classList.add('btn');
        domProfileStatus.onclick = askForStatus;
        domProfileStatus.classList.add('btn');
        domProfileNameSecondary.onclick = askForUsername;
        domProfileNameSecondary.classList.add('btn');
        domProfileStatusSecondary.onclick = askForStatus;
        domProfileStatusSecondary.classList.add('btn');
        domProfileDescription.onclick = editProfileDescription;
        domProfileDescription.classList.add('btn');
    } else {
        // Show Contact Options
        domProfileOptions.style.display = '';

        // Setup Mute option
        domProfileOptionMute.querySelector('span').classList.replace('icon-volume-' + (cProfile.muted ? 'max' : 'mute'), 'icon-volume-' + (cProfile.muted ? 'mute' : 'max'));
        domProfileOptionMute.querySelector('p').innerText = cProfile.muted ? 'Unmute' : 'Mute';
        domProfileOptionMute.onclick = () => invoke('toggle_muted', { npub: cProfile.id });

        // Setup Nickname option
        domProfileOptionNickname.onclick = async () => {
            const nick = await popupConfirm('Choose a Nickname', '', false, 'Nickname');
            // Check if they cancelled the nicknaming (resetting a nickname with an empty '' result is fine, though)
            if (nick === false) return;
            // Ensure it's not massive
            if (nick.length >= 30) return popupConfirm('Woah woah!', 'A ' + nick.length + '-character nickname seems excessive!', true, '', 'vector_warning.svg');
            await invoke('set_nickname', { npub: cProfile.id, nickname: nick });
        }

        // Hide edit buttons
        document.querySelector('.profile-avatar-edit').style.display = 'none';
        document.querySelector('.profile-banner-edit').style.display = 'none';
        
        // Remove click handlers from avatar and banner
        domProfileAvatar.onclick = null;
        domProfileAvatar.classList.remove('btn');
        domProfileBanner.onclick = null;
        domProfileBanner.classList.remove('btn');
        if (!cProfile.banner) {
            domProfileBanner.style.backgroundColor = '';
            domProfileBanner.style.height = '115px';
        } else {
            domProfileBanner.style.backgroundColor = 'rgb(27, 27, 27)';
            domProfileBanner.style.height = '';
        }
        
        // Show the 'Back' button and link it to the profile's chat
        domProfileBackBtn.style.display = '';
        domProfileBackBtn.onclick = () => openChat(cProfile.id);
        
        // Hide the Navbar
        domNavbar.style.display = 'none';

        // Remove other clickables
        domProfileName.onclick = null;
        domProfileName.classList.remove('btn');
        domProfileStatus.onclick = null;
        domProfileStatus.classList.remove('btn');
        domProfileNameSecondary.onclick = null;
        domProfileNameSecondary.classList.remove('btn');
        domProfileStatusSecondary.onclick = null;
        domProfileStatusSecondary.classList.remove('btn');
        domProfileDescription.onclick = null;
        domProfileDescription.classList.remove('btn');
    }
}

/**
 * Display the Invite code input flow.
 * @param {string} pkey - A private key to encrypt.
 */
function openInviteFlow(pkey) {
    domLoginStart.style.display = 'none';
    domLoginImport.style.display = 'none';
    domLoginInvite.style.display = '';
    
    // Focus on the invite input
    domInviteInput.focus();
    
    // Handle invite code submission
    domInviteBtn.onclick = async () => {
        const inviteCode = domInviteInput.value.trim();
        if (!inviteCode) {
            return popupConfirm('Please enter an invite code', '', true, '', 'vector_warning.svg');
        }
        
        try {
            // Accept the invite code
            await invoke('accept_invite_code', { inviteCode });
            
            // Hide invite screen and show welcome screen
            domLoginInvite.style.display = 'none';
            showWelcomeScreen(pkey);
        } catch (e) {
            // Display the specific error from the backend
            const errorMessage = e.toString() || 'Please check your invite code and try again.';
            popupConfirm('Invalid invite code', errorMessage, true, '', 'vector_warning.svg');
        }
    };
    
    // Handle enter key on invite input
    domInviteInput.onkeydown = async (evt) => {
        if (evt.code === 'Enter' || evt.code === 'NumpadEnter') {
            evt.preventDefault();
            domInviteBtn.click();
        }
    };
    
    // Handle enter key on invite input
    domInviteInput.onkeydown = async (evt) => {
        if (evt.code === 'Enter' || evt.code === 'NumpadEnter') {
            evt.preventDefault();
            domInviteBtn.click();
        }
    };
}

/**
 * Display the welcome screen after successful invite code acceptance
 * @param {string} pkey - A private key to encrypt after the welcome screen
 */
function showWelcomeScreen(pkey) {
    // Hide the logo and subtext
    const domLogo = document.querySelector('.login-logo');
    const domSubtext = document.querySelector('.login-subtext');
    domLogo.style.display = 'none';
    domSubtext.style.display = 'none';
    
    // Show the welcome screen
    domLoginWelcome.style.display = '';
    
    // After 5 seconds, transition to the encryption flow
    setTimeout(() => {
        domLoginWelcome.style.display = 'none';
        // Restore the logo and subtext
        domLogo.style.display = '';
        domSubtext.style.display = '';
        openEncryptionFlow(pkey, false);
    }, 5000);
}

/**
 * Display the Encryption/Decryption flow.
 * @param {string} pkey - A private key to encrypt.
 * @param {boolean} fUnlock - Whether we're unlocking an existing key, or encrypting the given one.
 */
function openEncryptionFlow(pkey, fUnlock = false) {
    domLoginStart.style.display = 'none';
    domLoginImport.style.display = 'none';
    domLoginInvite.style.display = 'none';
    domLoginEncrypt.style.display = '';

    let strPinLast = []; // Stores the first entered PIN for confirmation
    let strPinCurrent = Array(6).fill('-'); // Current PIN being entered, '-' represents an empty digit

    // Reusable Message Constants
    const DECRYPTION_PROMPT = `Enter your Decryption Pin`;
    const INITIAL_ENCRYPTION_PROMPT = `Enter your Pin`;
    const RE_ENTER_PROMPT = `Re-enter your Pin`;
    const DECRYPTING_MSG = `Decrypting your keys...`;
    const ENCRYPTING_MSG = `Encrypting your keys...`;
    const INCORRECT_PIN_MSG = `Incorrect pin, try again`;
    const MISMATCH_PIN_MSG = `Pin doesn't match, re-try`;

    const arrPinDOMs = document.querySelectorAll('.pin-row input');
    const pinContainer = arrPinDOMs[0].closest('.pin-row');

    /** Updates the status message displayed to the user. */
    function updateStatusMessage(message, isProcessing = false) {
        domLoginEncryptTitle.textContent = message;
        if (isProcessing) {
            domLoginEncryptTitle.classList.add('startup-subtext-gradient');
            domLoginEncryptPinRow.style.display = 'none'; // Hide PIN inputs during processing
        } else {
            domLoginEncryptTitle.classList.remove('startup-subtext-gradient');
            domLoginEncryptPinRow.style.display = ''; // Ensure PIN inputs are visible
        }
    }

    /** Resets the PIN input fields and optionally reverts the title from an error state. */
    function resetPinDisplay(focusFirst = true, revertTitleFromErrorState = true) {
        strPinCurrent = Array(6).fill('-');
        arrPinDOMs.forEach(input => input.value = '');

        if (revertTitleFromErrorState) {
            const currentTitle = domLoginEncryptTitle.textContent;
            // If an error message is shown, change it back to the appropriate prompt
            if (currentTitle === INCORRECT_PIN_MSG || currentTitle === MISMATCH_PIN_MSG) {
                const newTitle = fUnlock ? DECRYPTION_PROMPT : (strPinLast.length > 0 ? RE_ENTER_PROMPT : INITIAL_ENCRYPTION_PROMPT);
                updateStatusMessage(newTitle);
            }
        }
        if (focusFirst && arrPinDOMs.length > 0) {
            arrPinDOMs[0].focus();
        }
    }

    /** Focuses the PIN input at the specified index. */
    function focusPinInput(index) {
        if (index >= 0 && index < arrPinDOMs.length) {
            arrPinDOMs[index].focus();
        } else if (index >= arrPinDOMs.length && arrPinDOMs.length > 0) { // Wrap to first on last input
            arrPinDOMs[0].focus(); // Reached end, focus first (or handle submission if all filled)
        }
        // If index < 0 (e.g., backspace from the first input), focus remains on the current (first) input.
    }

    /** Handles the logic once all PIN digits have been entered. */
    async function handleFullPinEntered() {
        const currentPinString = strPinCurrent.join('');

        if (strPinLast.length === 0) { // Initial PIN entry (for decryption or first step of new encryption)
            if (fUnlock) {
                updateStatusMessage(DECRYPTING_MSG, true);
                try {
                    const decryptedPkey = await loadAndDecryptPrivateKey(currentPinString);
                    const { public: pubKey /*, _private: privKey */ } = await invoke("login", { importKey: decryptedPkey });
                    strPubkey = pubKey; // Store public key
                    login(); // Proceed to login
                } catch (e) {
                    updateStatusMessage(INCORRECT_PIN_MSG);
                    resetPinDisplay(true, false); // Keep error message, reset input fields
                }
            } else { // First PIN entry for new encryption
                strPinLast = [...strPinCurrent]; // Store the entered PIN
                updateStatusMessage(RE_ENTER_PROMPT);
                resetPinDisplay(true, false); // Keep "Re-enter" message, reset input fields
            }
        } else { // Second PIN entry (confirmation for new encryption)
            const isMatching = strPinLast.every((char, idx) => char === strPinCurrent[idx]);
            if (isMatching) {
                updateStatusMessage(ENCRYPTING_MSG, true);
                await saveAndEncryptPrivateKey(pkey, strPinLast.join(''));
                login(); // Proceed to login
            } else {
                updateStatusMessage(MISMATCH_PIN_MSG);
                strPinLast = []; // Clear the stored first PIN, requiring user to start over
                resetPinDisplay(true, true); // Reset inputs and revert title from error to the initial prompt
            }
        }
    }

    // --- Event Handlers (Delegated to pinContainer) ---

    /** Handles keydown events, primarily for Backspace and preventing non-numeric input. */
    function handleKeyDown(event) {
        const targetInput = event.target;
        // Ensure the event target is one of our designated PIN input fields
        if (!Array.from(arrPinDOMs).includes(targetInput)) {
            return;
        }

        const nIndex = Array.from(arrPinDOMs).indexOf(targetInput);

        if (event.key === 'Backspace') {
            event.preventDefault(); // Prevent default browser backspace behavior (e.g., navigation)

            // If an error message is currently displayed, revert it to the relevant prompt for clarity
            const currentTitle = domLoginEncryptTitle.textContent;
            if (currentTitle === INCORRECT_PIN_MSG || currentTitle === MISMATCH_PIN_MSG) {
                const newTitle = fUnlock ? DECRYPTION_PROMPT : (strPinLast.length > 0 ? RE_ENTER_PROMPT : INITIAL_ENCRYPTION_PROMPT);
                updateStatusMessage(newTitle);
            }

            targetInput.value = ''; // Clear the input field's value
            strPinCurrent[nIndex] = '-'; // Update the current PIN state
            if (nIndex > 0) {
                focusPinInput(nIndex - 1); // Move focus to the previous input field
            }
        } else if (event.key.length === 1 && !event.key.match(/^[0-9]$/)) {
            // Prevent single character non-numeric keys (allows Tab, Shift, Ctrl, Meta, etc.)
            event.preventDefault();
        }
    }

    /** Handles input events for digit entry, sanitization, and moving focus forward. */
    async function handleInput(event) {
        const targetInput = event.target;
        if (!Array.from(arrPinDOMs).includes(targetInput)) {
            return;
        }

        const nIndex = Array.from(arrPinDOMs).indexOf(targetInput);
        let sanitizedValue = targetInput.value.replace(/[^0-9]/g, ''); // Keep only digits

        if (sanitizedValue.length > 1) { // If multiple digits were pasted, use only the first
            sanitizedValue = sanitizedValue.charAt(0);
        }
        targetInput.value = sanitizedValue; // Update the input field with the sanitized value

        if (sanitizedValue) { // If there's a digit
            strPinCurrent[nIndex] = sanitizedValue;
            focusPinInput(nIndex + 1); // Move focus to the next input field or wrap around
        } else {
            // If input became empty (e.g., via 'Delete' key or invalid paste), update state
            strPinCurrent[nIndex] = '-';
        }

        // Check if all PIN digits have been entered
        if (!strPinCurrent.includes('-')) {
            await handleFullPinEntered();
        }
    }

    // --- Initial Setup ---
    updateStatusMessage(fUnlock ? DECRYPTION_PROMPT : INITIAL_ENCRYPTION_PROMPT);
    resetPinDisplay(true, false); // Ensure inputs are clear, set focus, keep initial message

    // Attach the event listeners to the common parent container
    pinContainer.addEventListener('keydown', handleKeyDown);
    pinContainer.addEventListener('input', handleInput);
}



/**
 * A simple state tracker for the last message ID, if it changes, we auto-scroll
 */
let strLastMsgID = "";

/**
 * The current Message ID being replied to
 */
let strCurrentReplyReference = "";

/**
 * Updates the current chat (to display incoming and outgoing messages)
 * @param {Chat} chat - The chat to update
 * @param {Array<Message>} arrMessages - The messages to efficiently insert into the chat
 * @param {Profile} profile - Optional profile for display info
 * @param {boolean} fClicked - Whether the chat was opened manually or not
 */
async function updateChat(chat, arrMessages = [], profile = null, fClicked = false) {
    // Check if this is a group chat
    const isGroup = chat?.chat_type === 'MlsGroup';

    // If no profile is provided and it's not a group, try to get it from the chat ID
    if (!profile && chat && !isGroup) {
        profile = getProfile(chat.id);
    }
    
    // If this chat is our own npub: then we consider this our Bookmarks/Notes section
    const fNotes = strOpenChat === strPubkey;

    if (chat?.messages.length || arrMessages.length) {
        // Prefer displaying their name, otherwise, npub/group name
        if (fNotes) {
            domChatContact.textContent = 'Notes';
            domChatContact.classList.remove('btn');
        } else if (isGroup) {
            domChatContact.textContent = chat.metadata?.custom_fields?.name || `Group ${strOpenChat.substring(0, 10)}...`;
            domChatContact.classList.remove('btn');
        } else {
            domChatContact.textContent = profile?.nickname || profile?.name || strOpenChat.substring(0, 10) + '…';
            if (profile?.nickname || profile?.name) twemojify(domChatContact);
            // When the name or status is clicked, expand their Profile
            domChatContact.onclick = () => {
                closeChat();
                openProfile(profile);
            };
            domChatContact.classList.add('btn');
        }

        // Display either their Status or Typing Indicator
        updateChatHeaderSubtext(chat);

        // Adjust our Contact Name class to manage space according to Status visibility
        domChatContact.classList.toggle('chat-contact', !domChatContactStatus.textContent);
        domChatContact.classList.toggle('chat-contact-with-status', !!domChatContactStatus.textContent);
        domChatContactStatus.style.display = !domChatContactStatus.textContent ? 'none' : '';

        // Auto-mark messages as read when chat is opened AND window is focused
        if (chat?.messages?.length) {
            // Check window focus before auto-marking
            const isWindowFocused = (platformFeatures.os !== 'android' && platformFeatures.os !== 'ios')
                ? await getCurrentWindow().isFocused()
                : true;
            
            if (isWindowFocused) {
                // Find the latest message from the other person (not from current user)
                let lastContactMsg = null;
                for (let i = chat.messages.length - 1; i >= 0; i--) {
                    if (!chat.messages[i].mine) {
                        lastContactMsg = chat.messages[i];
                        break;
                    }
                }
                
                // If we found a message and it's not already marked as read, update the read status
                if (lastContactMsg && chat.last_read !== lastContactMsg.id) {
                    // Update the chat's last_read
                    chat.last_read = lastContactMsg.id;
                    markAsRead(chat, lastContactMsg);
                }
            }
        }

        if (!arrMessages.length) return;

        // Track last message time for timestamp insertion
        let nLastMsgTime = null;

        /* Dedup guard: skip any message already present in the DOM by ID */
         // Process each message for insertion
        for (const msg of arrMessages) {
            // Guard against duplicate insertions if the DOM already contains this message ID
            if (document.getElementById(msg.id)) {
                continue;
            }
            // Quick check for empty chat - simple append
            if (domChatMessages.children.length === 0) {
                domChatMessages.appendChild(renderMessage(msg, profile));
                continue;
            }

            // Ensure there's no more than 50 existing messages at max
            if (domChatMessages.childElementCount >= 50) {
                domChatMessages.firstElementChild.remove();
            }

            // Direct comparison with newest and oldest messages (most common cases)
            // This avoids expensive DOM operations for the common cases

            // Get the newest message in the DOM
            const newestMsgElement = domChatMessages.lastElementChild;
            const newestMsg = chat.messages.find(m => m.id === newestMsgElement.id);
            if (newestMsg && msg.at > newestMsg.at) {
                // It's the newest message, append it

                // Add timestamp if needed
                if (nLastMsgTime === null) {
                    nLastMsgTime = newestMsg.at;
                }

                if (msg.at - nLastMsgTime > 600 * 1000) {
                    insertTimestamp(msg.at, domChatMessages);
                    nLastMsgTime = msg.at;
                }

                // Render message post-time-insert for improved message rendering context
                const domMsg = renderMessage(msg, profile);
                if (!msg.mine && arrMessages.length === 1) {
                    domMsg.classList.add('new-anim');
                    domMsg.addEventListener('animationend', () => {
                        // Remove the animation class once it finishes
                        domMsg?.classList?.remove('new-anim');
                    }, { once: true });
                }

                domChatMessages.appendChild(domMsg);

                // If this was our pending message, then snap the view to the bottom
                if (msg.mine && msg.pending) scrollToBottom(domChatMessages, false);
                continue;
            }

            // Get the oldest message in the DOM
            let oldestMsgElement = null;
            for (let i = 0; i < domChatMessages.children.length; i++) {
                const child = domChatMessages.children[i];
                if (child.getAttribute('sender')) {
                    oldestMsgElement = child;
                    break;
                }
            }

            if (oldestMsgElement) {
                const oldestMsg = chat.messages.find(m => m.id === oldestMsgElement.id);
                if (oldestMsg && msg.at < oldestMsg.at) {
                    // It's the oldest message, prepend it
                    const domMsg = renderMessage(msg, profile);
                    domChatMessages.insertBefore(domMsg, oldestMsgElement);
                    continue;
                }
            }

            // If we get here, the message belongs somewhere in the middle
            // This is a less common case, so we'll do a linear scan
            let inserted = false;

            // Get the message elements sorted by time (oldest to newest)
            // We'll do a linear scan since we expect this to be rare and the chat isn't likely huge
            let messageNodes = [];
            for (let i = 0; i < domChatMessages.children.length; i++) {
                const child = domChatMessages.children[i];
                if (child.id && child.getAttribute('sender')) {
                    const childMsg = chat.messages.find(m => m.id === child.id);
                    if (childMsg) {
                        messageNodes.push({ element: child, message: childMsg });
                    }
                }
            }

            // Sort by timestamp if needed (they might not be in order in the DOM)
            messageNodes.sort((a, b) => a.message.at - b.message.at);

            // Find the correct position to insert
            for (let i = 0; i < messageNodes.length - 1; i++) {
                const currentNode = messageNodes[i];
                const nextNode = messageNodes[i + 1];

                if (currentNode.message.at <= msg.at && msg.at <= nextNode.message.at) {
                    // Add timestamp if needed
                    if (msg.at - currentNode.message.at > 600 * 1000) {
                        const timestamp = insertTimestamp(msg.at);
                        domChatMessages.insertBefore(timestamp, nextNode.element);
                    }

                    // Insert between these two messages
                    const domMsg = renderMessage(msg, profile);
                    domChatMessages.insertBefore(domMsg, nextNode.element);
                    inserted = true;
                    break;
                }
            }

            // If somehow not inserted by the above logic, append as fallback
            if (!inserted) {
                // Check if we need a timestamp
                const lastMsg = messageNodes[messageNodes.length - 1]?.message;
                if (lastMsg && msg.at - lastMsg.at > 600 * 1000) {
                    insertTimestamp(msg.at, domChatMessages);
                }

                const domMsg = renderMessage(msg, profile);
                domChatMessages.appendChild(domMsg);
            }
        }

        // Auto-scroll on new messages (if the user hasn't scrolled up, or on manual chat open)
        const pxFromBottom = domChatMessages.scrollHeight - domChatMessages.scrollTop - domChatMessages.clientHeight;
        if (pxFromBottom < 500 || fClicked) {
            const cLastMsg = chat.messages[chat.messages.length - 1];
            if (strLastMsgID !== cLastMsg.id || fClicked) {
                strLastMsgID = cLastMsg.id;
                adjustSize();
                // Force an auto-scroll, given soft-scrolling won't accurately work when the entire list has just rendered
                scrollToBottom(domChatMessages, false);
            }
        }
    } else {
        // Probably a 'New Chat', as such, we'll mostly render an empty chat
        if (fNotes) {
            domChatContact.textContent = 'Notes';
        } else if (isGroup) {
            domChatContact.textContent = chat?.metadata?.custom_fields?.name || `Group ${strOpenChat.substring(0, 10)}...`;
        } else {
            domChatContact.textContent = profile?.nickname || profile?.name || strOpenChat.substring(0, 10) + '…';
        }
        // There's no profile to render; so don't allow clicking them to expand it
        domChatContact.onclick = null;
        domChatContact.classList.remove('btn');

        // Force wipe the 'Status' and it's styling
        domChatContactStatus.textContent = fNotes ? domChatContactStatus.textContent = 'Encrypted Notes to Self' : '';
        if (!domChatContactStatus.textContent) {
            domChatContact.classList.add('chat-contact');
            domChatContact.classList.remove('chat-contact-with-status');
            domChatContactStatus.style.display = 'none';
        } else {
            domChatContact.classList.add('chat-contact-with-status');
            domChatContact.classList.remove('chat-contact');
            domChatContactStatus.style.display = '';
        }
    }

    adjustSize();
}

/**
 * Helper function to create and insert a timestamp
 * @param {number} timestamp - Unix timestamp in seconds
 * @param {HTMLElement} parent - Optional parent to append to
 * @returns {HTMLElement} - The created timestamp element
 */
function insertTimestamp(timestamp, parent = null) {
    const pTimestamp = document.createElement('p');
    pTimestamp.classList.add('msg-inline-timestamp');
    const messageDate = new Date(timestamp);

    // Render the time contextually
    if (isToday(messageDate)) {
        pTimestamp.textContent = messageDate.toLocaleTimeString([], { hour: 'numeric', minute: '2-digit', hour12: true });
    } else if (isYesterday(messageDate)) {
        pTimestamp.textContent = `Yesterday, ${messageDate.toLocaleTimeString([], { hour: 'numeric', minute: '2-digit', hour12: true })}`;
    } else {
        pTimestamp.textContent = messageDate.toLocaleString();
    }

    if (parent) {
        parent.appendChild(pTimestamp);
    }

    return pTimestamp;
}

/**
 * Convert a Message in to a rendered HTML Element
 * @param {Message} msg - the Message to be converted
 * @param {Profile} sender - the Profile of the message sender
 * @param {string?} editID - the ID of the message being edited, used for improved renderer context
 */
function renderMessage(msg, sender, editID = '') {
    // Construct the message container (the DOM ID is the HEX Nostr Event ID)
    const divMessage = document.createElement('div');
    divMessage.id = msg.id;

    // Add a subset of the sender's ID so we have context of WHO sent it, even in group contexts
    // For group chats, use msg.npub; for DMs, use sender.id
    const otherId = sender?.id || msg.npub || '';
    const strShortSenderID = (msg.mine ? strPubkey : otherId).substring(0, 8);
    divMessage.setAttribute('sender', strShortSenderID);
    
    // Check if we're in a group chat
    const currentChat = arrChats.find(c => c.id === strOpenChat);
    const isGroupChat = currentChat?.chat_type === 'MlsGroup';

    // Render it appropriately depending on who sent it
    divMessage.classList.add('msg-' + (msg.mine ? 'me' : 'them'));

    // Prepare the message container
    const pMessage = document.createElement('p');

    // Prepare our message container - including avatars and contextual bubble rendering
    const domPrevMsg = editID ? document.getElementById(editID).previousElementSibling : domChatMessages.lastElementChild;
    const fIsMsg = !!domPrevMsg?.getAttribute('sender');
    if (!domPrevMsg || domPrevMsg.getAttribute('sender') != strShortSenderID) {
        // Add an avatar if this is not OUR message
        if (!msg.mine) {
            let avatarEl = null;
            // Resolve sender profile for group chats
            // For group chats, use msg.npub; for DMs, use sender
            const otherFullId = msg.npub || sender?.id || '';
            const authorProfile = sender || (otherFullId ? getProfile(otherFullId) : null);
            if (authorProfile?.avatar) {
                const imgAvatar = document.createElement('img');
                imgAvatar.classList.add('avatar', 'btn');
                imgAvatar.onclick = () => {
                    closeChat();
                    openProfile(authorProfile);
                };
                imgAvatar.src = authorProfile.avatar;
                avatarEl = imgAvatar;
            } else {
                // Provide a deterministic placeholder when no avatar URL is available
                const displayName = authorProfile?.nickname || authorProfile?.name || '';
                const placeholder = pubkeyToAvatar(otherFullId, displayName, 35);
                // Ensure visual sizing and interactivity match real avatars
                placeholder.classList.add('avatar', 'btn');
                // Only wire profile click if we have an identifiable user
                if (otherFullId) {
                    placeholder.onclick = () => {
                        const prof = getProfile(otherFullId) || authorProfile;
                        closeChat();
                        openProfile(prof || { id: otherFullId });
                    };
                }
                avatarEl = placeholder;
            }
            
            // Create a container for avatar and username
            if (avatarEl) {
                const avatarContainer = document.createElement('div');
                avatarContainer.style.position = 'relative';
                avatarContainer.style.marginRight = '10px';
                
                // Only add username label in group chats
                if (isGroupChat) {
                    const usernameLabel = document.createElement('span');
                    usernameLabel.classList.add('msg-username-label', 'btn');
                    const displayName = authorProfile?.nickname || authorProfile?.name || '';
                    usernameLabel.textContent = displayName || otherFullId.substring(0, 8);
                    if (displayName) twemojify(usernameLabel);
                    
                    // Make username clickable to open profile
                    if (otherFullId) {
                        usernameLabel.onclick = () => {
                            const prof = getProfile(otherFullId) || authorProfile;
                            closeChat();
                            openProfile(prof || { id: otherFullId });
                        };
                    }
                    
                    avatarContainer.appendChild(usernameLabel);
                }
                
                avatarContainer.appendChild(avatarEl);
                
                // Remove the margin from the avatar since container handles it
                avatarEl.style.marginRight = '0';
                divMessage.appendChild(avatarContainer);
            }
        }

        // If there is a message before them, and it isn't theirs, apply additional edits
        if (domPrevMsg && fIsMsg) {
            // Check if the previous message was from the contact (!mine) 
            const prevSenderID = domPrevMsg.getAttribute('sender');
            const wasPrevMsgFromContact = prevSenderID !== strPubkey.substring(0, 8);
            
            // Only curve the previous message's bottom-left border if it was from the user (mine)
            // If it was from the contact, we need to check if it should have a rounded corner (last in streak)
            if (!wasPrevMsgFromContact) {
                const pMsg = domPrevMsg.querySelector('p');
                if (pMsg) {
                    pMsg.style.borderBottomLeftRadius = `15px`;
                }
            } else {
                // The previous message was from the contact - check if it needs rounding as last in streak
                // Look back to see if it had previous messages from same sender
                const prevPrevMsg = domPrevMsg.previousElementSibling;
                const hadPreviousFromSameSender = prevPrevMsg && prevPrevMsg.getAttribute('sender') === prevSenderID;
                
                // Look forward to see if there are more messages from same sender after this one
                // (which would make this a middle message, not the last)
                const prevNextMsg = domPrevMsg.nextElementSibling;
                const hasNextFromSameSender = prevNextMsg && prevNextMsg.getAttribute('sender') === prevSenderID;
                
                // Only round if it had previous messages AND no next messages from same sender (making it the last)
                if (hadPreviousFromSameSender && !hasNextFromSameSender) {
                    const pMsg = domPrevMsg.querySelector('p');
                    if (pMsg && !pMsg.classList.contains('no-background')) {
                        pMsg.style.borderBottomLeftRadius = `15px`;
                    }
                }
            }

            // Add some additional margin to separate the senders visually (extra space for username in groups)
            divMessage.style.marginTop = isGroupChat ? `30px` : `15px`;
        }
        
        // Check if this is a singular message (no next message from same sender)
        // This check happens after the message is rendered (at the end of the function)
    } else {
        // Add additional margin to simulate avatar space
        // We always reserve space for non-mine messages since we render an avatar or placeholder for the first in a streak
        if (!msg.mine) {
            pMessage.style.marginLeft = `45px`;
        }

        // Flatten the top border to act as a visual continuation
        const pMsg = domPrevMsg.querySelector('p');
        if (pMsg) {
            if (msg.mine) {
                pMessage.style.borderTopRightRadius = `0`;
            } else {
                pMessage.style.borderTopLeftRadius = `0`;
            }
        }
    }

    // If we're replying to this, give it a glowing border
    const fReplying = strCurrentReplyReference === msg.id;
    const strEmojiCleaned = msg.content.replace(/\s/g, '');
    const fEmojiOnly = isEmojiOnly(strEmojiCleaned) && strEmojiCleaned.length <= 6;
    if (fReplying) {
        // Only display if replying
        pMessage.style.borderColor = `#ffffff`;
    }

    // If it's a reply: inject a preview of the replied-to message, if we have knowledge of it
    if (msg.replied_to) {
        // Try to find the referenced message in the current chat
        // For DMs, use sender profile; for groups, use the currently open chat
        const chat = sender ? getDMChat(sender.id) : arrChats.find(c => c.id === strOpenChat);
        const cMsg = chat?.messages.find(m => m.id === msg.replied_to);
        if (cMsg) {
            // Render the reply in a quote-like fashion
            const divRef = document.createElement('div');
            divRef.classList.add('msg-reply', 'btn');
            divRef.id = `r-${cMsg.id}`;

            // Name + Message
            const spanName = document.createElement('span');
            spanName.style.color = `rgba(255, 255, 255, 0.7)`;

            // Name - for group chats, use cMsg.npub; for DMs, use sender
            const cSenderProfile = !cMsg.mine
                ? (cMsg.npub ? getProfile(cMsg.npub) : sender)
                : getProfile(strPubkey);
            if (cSenderProfile?.nickname || cSenderProfile?.name) {
                spanName.textContent = cSenderProfile.nickname || cSenderProfile.name;
                twemojify(spanName);
            } else {
                const fallbackId = cMsg.npub || cSenderProfile?.id || '';
                spanName.textContent = fallbackId ? fallbackId.substring(0, 10) + '…' : 'Unknown';
            }

            // Replied-to content (Text or Attachment)
            let spanRef;
            if (cMsg.content) {
                spanRef = document.createElement('span');
                spanRef.style.color = `rgba(255, 255, 255, 0.45)`;
                spanRef.textContent = cMsg.content.length < 50 ? cMsg.content : cMsg.content.substring(0, 50) + '…';
                twemojify(spanRef);
            } else if (cMsg.attachments.length) {
                // For Attachments, we display an additional icon for quickly inferring the replied-to content
                spanRef = document.createElement('div');
                spanRef.style.display = `flex`;
                const cFileType = getFileTypeInfo(cMsg.attachments[0].extension);

                // Icon
                const spanIcon = document.createElement('span');
                spanIcon.classList.add('icon', 'icon-' + cFileType.icon);
                spanIcon.style.position = `relative`;
                spanIcon.style.backgroundColor = `rgba(255, 255, 255, 0.45)`;
                spanIcon.style.width = `18px`;
                spanIcon.style.height = `18px`;
                spanIcon.style.margin = `0px`;

                // Description
                const spanDesc = document.createElement('span');
                spanDesc.style.color = `rgba(255, 255, 255, 0.45)`;
                spanDesc.style.marginLeft = `5px`;
                spanDesc.textContent = cFileType.description;

                // Combine
                spanRef.append(spanIcon, spanDesc);
            }

            divRef.appendChild(spanName);
            divRef.appendChild(document.createElement('br'));
            divRef.appendChild(spanRef);
            pMessage.appendChild(divRef);
        }
    }

    // Render the text - if it's emoji-only and/or file-only, and less than four emojis, format them nicely
    const spanMessage = document.createElement('span');
    if (fEmojiOnly) {
        // Preserve linebreaks for creative emoji rendering (tophats on wolves)
        spanMessage.textContent = msg.content;
        spanMessage.style.whiteSpace = `pre-wrap`;
        // Add an emoji-only CSS format
        pMessage.classList.add('emoji-only');
        spanMessage.classList.add('emoji-only-content');
        // Align the emoji depending on who sent it
        spanMessage.style.textAlign = msg.mine ? 'right' : 'left';
    } else {
        // Render their text content (using our custom Markdown renderer)
        // NOTE: the input IS HTML-sanitised, however, heavy auditing of the sanitisation method should be done, it is a bit sketchy
        spanMessage.innerHTML = parseMarkdown(msg.content.trim());
    }

    // Twemojify!
    twemojify(spanMessage);

    // Append the message contents
    pMessage.appendChild(spanMessage);

    // Append attachments
    let strRevealAttachmentPath = '';
    if (msg.attachments.length) {
        // Float the content depending on who's it is
        pMessage.style.float = msg.mine ? 'right' : 'left';
        // Remove any message bubbles
        pMessage.classList.add('no-background');
    }
    for (const cAttachment of msg.attachments) {
        if (cAttachment.downloaded) {
            // Save the path for our File Explorer shortcut
            strRevealAttachmentPath = cAttachment.path;

            // Convert the absolute file path to a Tauri asset
            const assetUrl = convertFileSrc(cAttachment.path);

            // Render the attachment appropriately for it's type
            if (['png', 'jpeg', 'jpg', 'gif', 'webp', 'svg', 'bmp'].includes(cAttachment.extension)) {
                // Images
                const imgPreview = document.createElement('img');
                // SVGs need a specific width to scale properly
                if (cAttachment.extension === 'svg') {
                    imgPreview.style.width = `25vw`;
                } else {
                    imgPreview.style.maxWidth = `100%`;
                }
                imgPreview.style.height = `auto`;
                imgPreview.style.borderRadius = `8px`;
                imgPreview.src = assetUrl;
                // Add event listener for auto-scrolling within the first 100ms of chat opening
                imgPreview.addEventListener('load', () => {
                    // Auto-scroll if within 100ms of chat opening
                    if (chatOpenTimestamp && Date.now() - chatOpenTimestamp < 100) {
                        scrollToBottom(domChatMessages, false);
                    }
                    // Also do soft scroll for normal layout adjustments
                    softChatScroll();
                }, { once: true });
                pMessage.appendChild(imgPreview);
                } else if (['wav', 'mp3', 'flac', 'aac', 'm4a', 'ogg', 'opus'].includes(cAttachment.extension)) {
                // Audio
                handleAudioAttachment(cAttachment, assetUrl, pMessage, msg);
                } else if (['mp4', 'webm', 'mov'].includes(cAttachment.extension)) {
                // Videos
                const handleMetadataLoaded = (video) => {
                    // Seek a tiny amount to force the frame 'poster' to load
                    video.currentTime = 0.1;
                    
                    // Auto-scroll if within 100ms of chat opening
                    if (chatOpenTimestamp && Date.now() - chatOpenTimestamp < 100) {
                        scrollToBottom(domChatMessages, false);
                    }
                    // Also do soft scroll for normal layout adjustments
                    softChatScroll();
                };
                
                // Platform-specific video creation
                if (platformFeatures.os === 'android') {
                    // Android always uses blob method with size limit
                    createAndroidVideo(assetUrl, cAttachment, handleMetadataLoaded, (element) => {
                        pMessage.appendChild(element);
                    });
                } else {
                    // Standard video element for other platforms
                    const vidPreview = document.createElement('video');
                    vidPreview.setAttribute('controlsList', 'nodownload');
                    vidPreview.controls = true;
                    vidPreview.style.width = `100%`;
                    vidPreview.style.height = `auto`;
                    vidPreview.style.borderRadius = `8px`;
                    vidPreview.style.cursor = `pointer`;
                    vidPreview.preload = "metadata";
                    vidPreview.playsInline = true;
                    vidPreview.src = assetUrl;
                    
                    // Add metadata loaded handler
                    vidPreview.addEventListener('loadedmetadata', () => {
                        handleMetadataLoaded(vidPreview);
                    }, { once: true });
                    
                    pMessage.appendChild(vidPreview);
                }
            } else {
                // Unknown attachment
                const iUnknown = document.createElement('i');
                iUnknown.classList.add('text-gradient');
                iUnknown.textContent = `Previews not supported for "${cAttachment.extension}" files yet`;
                pMessage.appendChild(iUnknown);
            }

            // If the message is mine, and pending: display an uploading status
            if (msg.mine && msg.pending) {
                // Lower the attachment opacity
                pMessage.lastElementChild.style.opacity = 0.25;

                // Create the Progress Bar
                const divBar = document.createElement('div');
                divBar.id = msg.id + '_file';
                divBar.classList.add('progress-bar');
                divBar.style.width = `100%`;
                divBar.style.height = `5px`;
                divBar.style.marginTop = `0`;
                divBar.style.transitionDuration = `0.75s`;
                divBar.style.width = `0%`;
                pMessage.appendChild(divBar);
            }
        } else if (cAttachment.downloading) {
            // For images, show blurhash preview while downloading (only for formats that support blurhash)
            if (['png', 'jpeg', 'jpg', 'gif', 'webp'].includes(cAttachment.extension)) {
                // Generate blurhash preview for downloading image
                // For group chats, use chat ID; for DMs, use sender.id
                const blurhashNpub2 = isGroupChat ? strOpenChat : (sender?.id || strOpenChat);
                invoke('generate_blurhash_preview', { npub: blurhashNpub2, msgId: msg.id })
                    .then(base64Image => {
                        const imgPreview = document.createElement('img');
                        imgPreview.style.width = `100%`;
                        imgPreview.style.height = `auto`;
                        imgPreview.style.borderRadius = `8px`;
                        imgPreview.style.opacity = `0.7`;
                        imgPreview.src = base64Image;
                        // Add soft scroll on blurhash load to prevent scrolling issues
                        imgPreview.addEventListener('load', softChatScroll, { once: true });
                        
                        // Create container for relative positioning
                        const container = document.createElement('div');
                        container.style.position = `relative`;
                        container.appendChild(imgPreview);
                        
                        // Add downloading indicator (for progress bar targeting)
                        const iDownloading = document.createElement('i');
                        iDownloading.id = cAttachment.id;
                        iDownloading.textContent = `Downloading`;
                        iDownloading.style.position = `absolute`;
                        iDownloading.style.top = `50%`;
                        iDownloading.style.left = `50%`;
                        iDownloading.style.transform = `translate(-50%, -50%)`;
                        iDownloading.style.backgroundColor = `rgba(0, 0, 0, 0.7)`;
                        iDownloading.style.padding = `5px 10px`;
                        iDownloading.style.borderRadius = `4px`;
                        iDownloading.style.color = `white`;
                        container.appendChild(iDownloading);
                        
                        pMessage.appendChild(container);
                    })
                    .catch(() => {
                        // Fallback to simple downloading indicator if blurhash fails
                        const iDownloading = document.createElement('i');
                        iDownloading.id = cAttachment.id;
                        iDownloading.textContent = `Downloading`;
                        pMessage.appendChild(iDownloading);
                    });
            } else {
                // Display download progression UI for non-images
                const iDownloading = document.createElement('i');
                iDownloading.id = cAttachment.id;
                iDownloading.textContent = `Downloading`;
                pMessage.appendChild(iDownloading);
            }
            } else {
                // Check if this attachment will auto-download
                const willAutoDownload = cAttachment.size > 0 && cAttachment.size <= MAX_AUTO_DOWNLOAD_BYTES;

                // For images, show blurhash preview with download button (unless auto-downloading)
                if (['png', 'jpeg', 'jpg', 'gif', 'webp'].includes(cAttachment.extension)) {
                    // Generate blurhash preview for undownloaded image
                    // For group chats, use chat ID; for DMs, use sender.id
                    const blurhashNpub = isGroupChat ? strOpenChat : (sender?.id || strOpenChat);
                    invoke('generate_blurhash_preview', { npub: blurhashNpub, msgId: msg.id })
                        .then(base64Image => {
                            const imgPreview = document.createElement('img');
                            imgPreview.style.width = `100%`;
                            imgPreview.style.height = `auto`;
                            imgPreview.style.borderRadius = `8px`;
                            imgPreview.style.opacity = willAutoDownload ? `0.8` : `0.6`;
                            imgPreview.src = base64Image;
                            // Add soft scroll on blurhash load to prevent scrolling issues
                            imgPreview.addEventListener('load', softChatScroll, { once: true });
                            
                            // Create container for relative positioning
                            const container = document.createElement('div');
                            container.style.position = `relative`;
                            container.appendChild(imgPreview);

                            // Only show download button if NOT auto-downloading
                            if (!willAutoDownload) {
                                // Determine and display file size
                                let strSize = 'Unknown Size';
                                if (cAttachment.size > 0) strSize = formatBytes(cAttachment.size);

                                // Create download button overlay
                                const iDownload = document.createElement('i');
                                iDownload.id = cAttachment.id;
                                iDownload.toggleAttribute('download', true);
                                // For group chats, use chat ID; for DMs, use sender.id
                                const downloadNpub2 = isGroupChat ? strOpenChat : (sender?.id || strOpenChat);
                                iDownload.setAttribute('npub', downloadNpub2);
                                iDownload.setAttribute('msg', msg.id);
                                iDownload.classList.add('btn');
                                iDownload.textContent = `Download ${cAttachment.extension.toUpperCase()} (${strSize})`;
                                iDownload.style.position = `absolute`;
                                iDownload.style.top = `50%`;
                                iDownload.style.left = `50%`;
                                iDownload.style.transform = `translate(-50%, -50%)`;
                                iDownload.style.backgroundColor = `rgba(0, 0, 0, 0.8)`;
                                iDownload.style.padding = `8px 15px`;
                                iDownload.style.borderRadius = `6px`;
                                iDownload.style.color = `white`;
                                iDownload.style.cursor = `pointer`;
                                iDownload.style.fontSize = `12px`;
                                iDownload.style.whiteSpace = `nowrap`;
                                iDownload.style.textAlign = `center`;
                                iDownload.style.maxWidth = `90%`;
                                iDownload.style.overflow = `hidden`;
                                iDownload.style.textOverflow = `ellipsis`;
                                container.appendChild(iDownload);
                            } else {
                                // For auto-downloading images, create a hidden element for progress bar targeting
                                const iHidden = document.createElement('i');
                                iHidden.id = cAttachment.id;
                                iHidden.style.display = `none`;
                                container.appendChild(iHidden);
                            }
                            
                            pMessage.appendChild(container);
                        })
                        .catch(() => {
                            // Fallback when blurhash fails
                            if (!willAutoDownload) {
                                // Manual download: show download button
                                let strSize = 'Unknown Size';
                                if (cAttachment.size > 0) strSize = formatBytes(cAttachment.size);

                                const iDownload = document.createElement('i');
                                iDownload.id = cAttachment.id;
                                iDownload.toggleAttribute('download', true);
                                // For group chats, use chat ID; for DMs, use sender.id
                                const downloadNpub3 = isGroupChat ? strOpenChat : (sender?.id || strOpenChat);
                                iDownload.setAttribute('npub', downloadNpub3);
                                iDownload.setAttribute('msg', msg.id);
                                iDownload.classList.add('btn');
                                iDownload.textContent = `Download ${cAttachment.extension.toUpperCase()} (${strSize})`;
                                pMessage.appendChild(iDownload);
                            } else {
                                // Auto-download: show downloading indicator for progress bar targeting
                                const iDownloading = document.createElement('i');
                                iDownloading.id = cAttachment.id;
                                iDownloading.textContent = `Downloading image...`;
                                iDownloading.style.textAlign = `center`;
                                iDownloading.style.display = `block`;
                                pMessage.appendChild(iDownloading);
                            }
                        });
                } else if (!willAutoDownload) {
                    // Only show download prompt for non-images if NOT auto-downloading
                    // Determine and display file size
                    let strSize = 'Unknown Size';
                    if (cAttachment.size > 0) strSize = formatBytes(cAttachment.size);

                    // Display download prompt UI for non-images
                    const iDownload = document.createElement('i');
                    iDownload.id = cAttachment.id;
                    iDownload.toggleAttribute('download', true);
                    // For group chats, use chat ID; for DMs, use sender.id
                    const downloadNpub = isGroupChat ? strOpenChat : (sender?.id || strOpenChat);
                    iDownload.setAttribute('npub', downloadNpub);
                    iDownload.setAttribute('msg', msg.id);
                    iDownload.classList.add('btn');
                    iDownload.textContent = `Download ${cAttachment.extension.toUpperCase()} (${strSize})`;
                    pMessage.appendChild(iDownload);
                }

                // If the size is known and within auto-download range; immediately begin downloading
                if (willAutoDownload) {
                    // For non-images (which don't have blurhash previews), create a placeholder for progress bar targeting
                    if (!['png', 'jpeg', 'jpg', 'gif', 'webp'].includes(cAttachment.extension)) {
                        const iDownloading = document.createElement('i');
                        iDownloading.id = cAttachment.id;
                        iDownloading.textContent = `Starting download...`;
                        iDownloading.style.textAlign = `center`;
                        iDownloading.style.display = `block`;
                        pMessage.appendChild(iDownloading);
                    }
                    
                    // For group chats, use chat ID; for DMs, use sender.id
                    const downloadNpub4 = isGroupChat ? strOpenChat : (sender?.id || strOpenChat);
                    invoke('download_attachment', { npub: downloadNpub4, msgId: msg.id, attachmentId: cAttachment.id });
                }
            }
    }

    // Append Payment Shortcuts (i.e: Bitcoin Payment URIs, etc)
    const cAddress = detectCryptoAddress(msg.content);
    if (cAddress) {
        // Render the Payment UI
        pMessage.appendChild(renderCryptoAddress(cAddress));
    }

    // Append Metadata Previews (i.e: OpenGraph data from URLs, etc)
    if (!msg.pending && !msg.failed) {
        if (msg.preview_metadata?.og_image) {
            // Setup the Preview container
            const divPrevContainer = document.createElement('div');
            divPrevContainer.classList.add('msg-preview-container', 'btn');
            divPrevContainer.setAttribute('url', msg.preview_metadata.og_url || msg.preview_metadata.domain);

            // Setup the Favicon
            const imgFavicon = document.createElement('img');
            imgFavicon.classList.add('favicon');
            imgFavicon.src = msg.preview_metadata.favicon;
            imgFavicon.addEventListener('load', softChatScroll, { once: true });

            // Add the title (prefixed with the Favicon)
            const spanPreviewTitle = document.createElement('span');
            spanPreviewTitle.appendChild(imgFavicon);
            const spanText = document.createTextNode(msg.preview_metadata.title || msg.preview_metadata.og_title);
            spanPreviewTitle.appendChild(spanText);
            divPrevContainer.appendChild(spanPreviewTitle);

            // Load the Preview image
            const imgPreview = document.createElement('img');
            imgPreview.classList.add('msg-preview-img');
            imgPreview.src = msg.preview_metadata.og_image;
            // Auto-scroll the chat to correct against container resizes
            imgPreview.addEventListener('load', softChatScroll, { once: true });
            divPrevContainer.appendChild(imgPreview);

            // Render the Preview
            pMessage.appendChild(divPrevContainer);
        } else if (!msg.preview_metadata) {
            // Grab the message's metadata (currently, only URLs can have extracted metadata)
            if (msg.content && msg.content.includes('https')) {
                // Pass the chat ID so backend can find both DMs and group chats
                invoke("fetch_msg_metadata", { chatId: strOpenChat, msgId: msg.id });
            }
        }
    }

    // If the message is pending or failed, let's adjust it
    if (msg.pending && !msg.attachments.length) {
        divMessage.style.opacity = 0.75;
    }
    if (msg.failed) {
        pMessage.style.color = 'red';
    }

    // Add message reactions
    // TODO: while currently limited to one; add support for multi-reactions with a nice UX
    const cReaction = msg.reactions[0];
    let spanReaction;
    if (cReaction) {
        // Aggregate the 'reactions' of this reaction's type
        const nReacts = msg.reactions.reduce((a, b) => b.emoji === cReaction.emoji ? a + 1 : a, 0);
        spanReaction = document.createElement('span');
        spanReaction.classList.add('reaction');
        spanReaction.textContent = `${cReaction.emoji} ${nReacts}`;
        twemojify(spanReaction);
    } else if (!msg.mine) {
        // No reaction on the contact's message, so let's display the 'Add Reaction' UI
        spanReaction = document.createElement('span');
        spanReaction.classList.add('add-reaction', 'hideable', 'icon', 'icon-smile-face');
    }

    // Construct our "extras" (reactions, reply button, etc)
    // TODO: placeholder style, looks awful, but works!
    const divExtras = document.createElement('div');
    divExtras.classList.add('msg-extras');
    if (msg.mine) divExtras.style.marginRight = `5px`;
    else divExtras.style.marginLeft = `5px`;

    // These can ONLY be shown on fully sent messages (inherently does not apply to received msgs)
    if (!msg.pending && !msg.failed) {
        // Reactions
        if (spanReaction) {
            if (msg.mine) {
                // My message: reactions on the left
                spanReaction.style.marginLeft = '-10px';
            }
            divExtras.append(spanReaction);
        } else {
            // No reactions: just render the message
            divMessage.appendChild(pMessage);
        }

        // Reply Icon (if we're not already replying!)
        if (!fReplying) {
            const spanReply = document.createElement('span');
            spanReply.classList.add('reply-btn', 'hideable', 'icon', 'icon-reply');
            divExtras.append(spanReply);
        }

        // File Reveal Icon (if a file was attached)
        if (strRevealAttachmentPath) {
            const spanReveal = document.createElement('span');
            spanReveal.setAttribute('filepath', strRevealAttachmentPath);
            spanReveal.classList.add('hideable', 'icon', 'icon-file-search');
            divExtras.append(spanReveal);
        }
    }

    // Depending on who it is: render the extras appropriately
    if (msg.mine) divMessage.append(divExtras, pMessage);
    else divMessage.append(pMessage, divExtras);

    // After rendering, check message corner styling for received messages
    // This needs to be done post-render when the message is in the DOM
    setTimeout(() => {
        if (!msg.mine && domChatMessages.contains(divMessage)) {
            const nextMsg = divMessage.nextElementSibling;
            const prevMsg = divMessage.previousElementSibling;
            
            // Check if previous message exists and is from a different sender
            const isFirstFromSender = !prevMsg || prevMsg.getAttribute('sender') !== strShortSenderID;
            
            // Check if next message exists and is from the same sender
            const hasNextFromSameSender = nextMsg && nextMsg.getAttribute('sender') === strShortSenderID;
            
            // If we're continuing a message streak (not first from sender), we need to update the previous message
            if (!isFirstFromSender && prevMsg) {
                // The previous message is no longer the last in the streak, so remove its rounded corner
                const prevPMsg = prevMsg.querySelector('p');
                if (prevPMsg && !prevPMsg.classList.contains('no-background')) {
                    // Check if the previous message was styled as last (had rounded corner)
                    if (prevPMsg.style.borderBottomLeftRadius === '15px') {
                        // Remove the rounded corner since it's no longer the last
                        prevPMsg.style.borderBottomLeftRadius = '';
                    }
                }
            }
            
            // Now style the current message appropriately
            if (isFirstFromSender && !hasNextFromSameSender) {
                // This is a singular message - apply sharp bottom-left corner
                const pMsg = divMessage.querySelector('p');
                if (pMsg && !pMsg.classList.contains('no-background')) {
                    // Make the bottom-left corner sharp (0px radius)
                    pMsg.style.borderBottomLeftRadius = '0px';
                }
            }
            // If this is the last message in a multi-message streak (has previous from same sender, but no next from same sender)
            else if (!isFirstFromSender && !hasNextFromSameSender) {
                // This is the last message in a streak - apply rounded bottom-left corner
                const pMsg = divMessage.querySelector('p');
                if (pMsg && !pMsg.classList.contains('no-background')) {
                    // Make the bottom-left corner rounded (15px radius) to close the bubble group
                    pMsg.style.borderBottomLeftRadius = '15px';
                }
            }
        }
    }, 0);

    return divMessage;
}

/**
 * Select a message to begin replying to
 * @param {MouseEvent} e 
 */
function selectReplyingMessage(e) {
    // Cancel any existing reply-focus
    if (strCurrentReplyReference) {
        document.getElementById(strCurrentReplyReference).querySelector('p').style.borderColor = ``;
    }
    // Get the reply ID
    strCurrentReplyReference = e.target.parentElement.parentElement.id;
    // Hide the File UI and Display the cancel UI
    domChatMessageInputFile.style.display = 'none';
    domChatMessageInputCancel.style.display = '';
    // Display a replying placeholder
    domChatMessageInput.setAttribute('placeholder', 'Enter reply...');
    // Focus the message input
    domChatMessageInput.focus();
    // Add a reply-focus
    e.target.parentElement.parentElement.querySelector('p').style.borderColor = `#ffffff`;
}

/**
 * Cancel any ongoing replies and reset the messaging interface
 */
function cancelReply() {
    // Reset the message UI
    domChatMessageInputFile.style.display = '';
    domChatMessageInputCancel.style.display = 'none';
    domChatMessageInput.setAttribute('placeholder', strOriginalInputPlaceholder);

    // Focus the message input
    domChatMessageInput.focus();

    // Cancel any existing reply-focus
    if (strCurrentReplyReference) {
        let domMsg = document.getElementById(strCurrentReplyReference);
        if (domMsg) domMsg.querySelector('p').style.borderColor = ``;
    }

    // Remove the reply ID
    strCurrentReplyReference = '';
}

/**
 * Open a chat with a particular contact
 * @param {string} contact 
 */
function openChat(contact) {
    // Display the Chat UI
    navbarSelect('chat-btn');
    domProfile.style.display = 'none';
    domChatNew.style.display = 'none';
    domChats.style.display = 'none';
    domChat.style.display = '';
    domSettingsBtn.style.display = 'none';

    // Hide the Navbar
    domNavbar.style.display = `none`;

    // Get the chat (could be DM or Group)
    const chat = arrChats.find(c => c.id === contact);
    const isGroup = chat?.chat_type === 'MlsGroup';
    const profile = !isGroup ? getProfile(contact) : null;
    strOpenChat = contact;
    if (isGroup) { refreshGroupMemberCount(contact); }

    // Clear any existing auto-scroll timer
    if (chatOpenAutoScrollTimer) {
        clearTimeout(chatOpenAutoScrollTimer);
        chatOpenAutoScrollTimer = null;
    }

    // Record when the chat was opened
    chatOpenTimestamp = Date.now();

    // After 100ms, stop auto-scrolling on media loads
    chatOpenAutoScrollTimer = setTimeout(() => {
        chatOpenTimestamp = 0; // Reset timestamp to disable auto-scrolling
        chatOpenAutoScrollTimer = null;
    }, 100);

    // If it's a group, load messages from unified storage (no sync needed - live subscription handles it)
    if (isGroup && chat) {
        (async () => {
            // Load messages using unified storage
            try {
                const messages = await invoke('get_chat_messages', {
                    chatId: contact,
                    limit: 50
                }) || [];

                console.log(`Loaded ${messages.length} messages for group ${String(contact).substring(0, 8)}...`);

                // Messages are already in the correct format from unified storage!
                // Merge with existing messages to avoid duplicates
                const existingIds = new Set((chat.messages || []).map(m => m.id));
                const newOnly = messages.filter(m => !existingIds.has(m.id));

                // Append new messages and keep chronological order
                chat.messages = (chat.messages || []).concat(newOnly);
                chat.messages.sort((a, b) => a.at - b.at);

                // Insert only the new messages into the open chat
                if (newOnly.length) {
                    updateChat(chat, newOnly, null, false);
                    // Preserve typing indicator after async message load
                    updateChatHeaderSubtext(chat);
                }
            } catch (e) {
                console.error('Failed to load group messages:', e);
            }
        })();
    }

    // TODO: enable procedural rendering when the user scrolls up, this is a temp renderer optimisation
    updateChat(chat, (chat?.messages || []).slice(-100), profile, true);
}

/**
 * Open the dialog for starting a new chat
 */
function openNewChat() {
    // Display the UI
    domChatNew.style.display = '';
    domChats.style.display = 'none';
    domChat.style.display = 'none';

    // Hide the Navbar
    domNavbar.style.display = 'none';
}

/**
 * Closes the current chat, taking the user back to the chat list
 */
function closeChat() {
    // Clear any auto-scroll timer
    if (chatOpenAutoScrollTimer) {
        clearTimeout(chatOpenAutoScrollTimer);
        chatOpenAutoScrollTimer = null;
    }

    // Attempt to completely release memory (force garbage collection...) of in-chat media
    while (domChatMessages.firstElementChild) {
        const domChild = domChatMessages.firstElementChild;

        // For media (images, audio, video); we ensure they're fully unloaded
        const domMedias = domChild?.querySelectorAll('img, audio, video');
        for (const domMedia of domMedias) {
            // Streamable media (audio + video) should be paused, then force-unloaded
            if (domMedia instanceof HTMLMediaElement) {
                domMedia.pause();
                
                // For Android blob URLs, revoke them before clearing
                if (platformFeatures.os === 'android' && domMedia.src.startsWith('blob:')) {
                    URL.revokeObjectURL(domMedia.src);
                }
                
                domMedia.removeAttribute('src'); // Better than setting to empty string
                domMedia.load();
            }
            // Static media (images) should simply be unloaded
            if (domMedia instanceof HTMLImageElement) {
                // Also check for blob URLs on images if you use them
                if (domMedia.src.startsWith('blob:')) {
                    URL.revokeObjectURL(domMedia.src);
                }
                domMedia.removeAttribute('src');
            }
        }

        // Now we explicitly drop them
        domChild.remove();
    }

    // Reset the chat UI
    domProfile.style.display = 'none';
    domChats.style.display = '';
    domSettingsBtn.style.display = '';
    domChatNew.style.display = 'none';
    domChat.style.display = 'none';
    strOpenChat = "";
    nLastTypingIndicator = 0;

    // Display the Navbar
    domNavbar.style.display = ``;

    // Cancel any ongoing replies or selections
    strCurrentReactionReference = "";
    strCurrentReplyReference = "";
    cancelReply();

    // Update the Chat List
    renderChatlist();

    // Ensure the chat list re-adjusts to fit
    adjustSize();
}

/**
 * Open the Expanded Profile view, optionally with a non-default profile
 * @param {Profile} cProfile - An optional profile to render
 */
function openProfile(cProfile) {
    navbarSelect('profile-btn');
    domChats.style.display = 'none';
    domSettings.style.display = 'none';
    domInvites.style.display = 'none';

    // Render our own profile by default, but otherwise; the given one
    if (!cProfile) cProfile = arrProfiles.find(a => a.mine);
    renderProfileTab(cProfile);

    if (domProfile.style.display !== '') {
        // Run a subtle fade-in animation
        domProfile.classList.add('fadein-subtle-anim');
        domProfile.addEventListener('animationend', () => domProfile.classList.remove('fadein-subtle-anim'), { once: true });

        // Open the tab
        domProfile.style.display = '';
    }
}

async function openChatlist() {
    navbarSelect('chat-btn');
    domProfile.style.display = 'none';
    domSettings.style.display = 'none';
    domInvites.style.display = 'none';

    if (domChats.style.display !== '') {
        // Run a subtle fade-in animation
        domChats.classList.add('fadein-subtle-anim');
        domChats.addEventListener('animationend', () => domChats.classList.remove('fadein-subtle-anim'), { once: true });

        // Open the tab
        domChats.style.display = '';
    }
    
    // Load and display MLS invites in the Chat tab
    await loadMLSInvites();
}

function openSettings() {
    navbarSelect('settings-btn');
    domSettings.style.display = '';

    // Hide the other tabs
    domProfile.style.display = 'none';
    domChats.style.display = 'none';
    domInvites.style.display = 'none';

    // If an update is available, scroll to the updates section
    const updateDot = document.getElementById('settings-update-dot');
    if (updateDot && updateDot.style.display !== 'none') {
        // Give the settings tab time to render
        setTimeout(() => {
            const updatesSection = document.getElementById('settings-updates');
            if (updatesSection) {
                updatesSection.scrollIntoView({ behavior: 'smooth', block: 'start' });
                // Hide the notification dot after scrolling
                updateDot.style.display = 'none';
            }
        }, 100);
    }
}

async function openInvites() {
    navbarSelect('invites-btn');
    domInvites.style.display = '';

    // Hide the other tabs
    domProfile.style.display = 'none';
    domChats.style.display = 'none';
    domSettings.style.display = 'none';

    // Fetch and display the invite code
    const inviteCodeElement = document.getElementById('invite-code');
    inviteCodeElement.textContent = 'Loading';
    
    try {
        const inviteCode = await invoke('get_or_create_invite_code');
        inviteCodeElement.textContent = inviteCode;
        document.getElementById('invite-code-twitter').href = buildXIntentUrl(inviteCode);
        
        // Add invite code copy functionality
        const copyBtn = document.getElementById('invite-code-copy');
        if (copyBtn) {
            // Remove any existing listeners to prevent duplicates
            copyBtn.replaceWith(copyBtn.cloneNode(true));
            const newCopyBtn = document.getElementById('invite-code-copy');
            
            newCopyBtn.addEventListener('click', (e) => {
                if (inviteCode && inviteCode !== 'Loading...' && inviteCode !== 'Error loading code') {
                    navigator.clipboard.writeText(inviteCode).then(() => {
                        const btn = e.target.closest('.invite-code-copy-btn');
                        if (btn) {
                            btn.innerHTML = '<span class="icon icon-check"></span>';
                            setTimeout(() => {
                                btn.innerHTML = '<span class="icon icon-copy"></span>';
                            }, 2000);
                        }
                    });
                }
            });
        }
    } catch (error) {
        inviteCodeElement.textContent = 'Error loading code';
        console.error('Failed to get invite code:', error);
    }

    // Note: MLS invites are now shown in the Chat tab, not here
}

/**
 * Edit the profile description inline
 */
function editProfileDescription() {
    // Get the current profile
    const cProfile = arrProfiles.find(a => a.mine);
    if (!cProfile) return;

    // Set the textarea content to current description
    domProfileDescriptionEditor.value = cProfile.about || '';

    // Hide the span and show the textarea
    domProfileDescription.style.display = 'none';
    domProfileDescriptionEditor.style.display = '';

    // Focus the text
    domProfileDescriptionEditor.focus();

    // Handle blur event to save and return to view mode
    domProfileDescriptionEditor.onblur = () => {
        // Hide textarea and show span
        domProfileDescriptionEditor.style.display = 'none';
        domProfileDescription.style.display = '';

        // Remove the blur event listener
        domProfileDescriptionEditor.onblur = null;

        // If nothing was edited, don't change anything
        if (!domProfileDescriptionEditor.value ||
            domProfileDescriptionEditor.value === cProfile.about
        ) return;

        // Update the profile's about property
        cProfile.about = domProfileDescriptionEditor.value;

        // Update the span content
        domProfileDescription.textContent = cProfile.about;
        twemojify(domProfileDescription);

        // Upload new About Me to Nostr
        setAboutMe(cProfile.about);
    };

    // Resize it to match the content size (CSS cannot scale textareas based on content)
    domProfileDescriptionEditor.style.height = Math.min(domProfileDescriptionEditor.scrollHeight, 100) + 'px';

    // Handle input events to resize the textarea dynamically
    domProfileDescriptionEditor.oninput = () => {
        domProfileDescriptionEditor.style.height = Math.min(domProfileDescriptionEditor.scrollHeight, 100) + 'px';
    };

    // Handle Enter key to submit (excluding Shift+Enter for line breaks)
    domProfileDescriptionEditor.onkeydown = (evt) => {
        if ((evt.code === 'Enter' || evt.code === 'NumpadEnter') && !evt.shiftKey) {
            evt.preventDefault();
            domProfileDescriptionEditor.blur(); // Trigger the blur event to save
        }
    };
}

/**
 * A utility to "select" one Navbar item, deselecting the rest automatically.
 */
function navbarSelect(strSelectionID = '') {
    for (const navItem of domNavbar.querySelectorAll('div')) {
        if (strSelectionID === navItem.id) navItem.classList.remove('navbar-btn-inactive');
        else navItem.classList.add('navbar-btn-inactive');
    }
}

/**
 * Our Bech32 Nostr Public Key
 */
let strPubkey;

/**
 * The timestamp we sent our last typing indicator
 * 
 * Ensure this is wiped when the chat is closed!
 */
let nLastTypingIndicator = 0;

const strOriginalInputPlaceholder = domChatMessageInput.getAttribute('placeholder');
window.addEventListener("DOMContentLoaded", async () => {
    // Once login fade-in animation ends, remove it
    domLogin.addEventListener('animationend', () => domLogin.classList.remove('fadein-anim'), { once: true });

    // Fetch platform features to determine OS-specific behavior
    await fetchPlatformFeatures();

    // Immediately load and apply theme settings
    const strTheme = await invoke('get_theme');
    if (strTheme) {
        await setTheme(strTheme);
    }

    // If a local encrypted key exists, boot up the decryption UI
    if (await hasKey()) {
        // Private Key is available, login screen!
        openEncryptionFlow(null, true);
    }

    // Hook up our static buttons
    domInvitesBtn.onclick = openInvites;
    domProfileBtn.onclick = () => openProfile();
    domChatlistBtn.onclick = openChatlist;
    domSettingsBtn.onclick = openSettings;
    domLoginAccountCreationBtn.onclick = async () => {
        try {
            const { public: pubKey, private: privKey } = await invoke("create_account");
            strPubkey = pubKey;
            
            // Connect to Nostr network early for invite validation
            await invoke("connect");
            
            // Open the Invite Flow for new accounts
            openInviteFlow(privKey);
        } catch (e) {
            // Display the backend error
            popupConfirm(e, '', true, '', 'vector_warning.svg');
        }
    };
    domLoginAccountBtn.onclick = () => {
        domLoginImport.style.display = '';
        domLoginStart.style.display = 'none';
    };
    domLoginBtn.onclick = async () => {
        // Import and derive our keys
        try {
            const { public: pubKey, private: privKey } = await invoke("login", { importKey: domLoginInput.value.trim() });
            strPubkey = pubKey;

            // Connect to Nostr
            await invoke("connect");

            // Check if user has an existing account (has encrypted private key)
            if (await hasKey()) {
                // Existing user - skip invite flow
                openEncryptionFlow(privKey);
            } else {
                // New user logging in - show invite flow
                openInviteFlow(privKey);
            }
        } catch (e) {
            // Display the backend error
            popupConfirm(e, '', true, '', 'vector_warning.svg');
        }
    }
    domChatBackBtn.onclick = closeChat;
    domChatBookmarksBtn.onclick = () => {
        openChat(strPubkey);
    };
    domChatNewBackBtn.onclick = closeChat;
    domChatNewStartBtn.onclick = () => {
        openChat(domChatNewInput.value.trim());
        domChatNewInput.value = ``;
    };
    domChatNewInput.onkeydown = async (evt) => {
        if ((evt.code === 'Enter' || evt.code === 'NumpadEnter') && !evt.shiftKey) {
            evt.preventDefault();
            domChatNewStartBtn.click();
        }
    };
    domChatMessageInputCancel.onclick = cancelReply;

    // Hook up a scroll handler in the chat to display UI elements at certain scroll depths
    createScrollHandler(domChatMessages, domChatMessagesScrollReturnBtn, { threshold: 500 })

    // Hook up an in-chat File Upload listener
    domChatMessageInputFile.onclick = async () => {
        let filepath = await selectFile();
        if (filepath) {
            // Reset reply selection while passing a copy of the reference to the backend
            const strReplyRef = strCurrentReplyReference;
            cancelReply();
            await sendFile(strOpenChat, strReplyRef, filepath);
        }
    };

    // Hook up an in-chat File Paste listener
    document.onpaste = async (evt) => {
        if (strOpenChat) {
            // Check if the clipboard data contains an image
            const arrItems = Array.from(evt.clipboardData.items);
            if (arrItems.some(item => item.type.startsWith('image/'))) {
                evt.preventDefault();

                // Determine if this image supports Transparency or not
                // Note: this is necessary to account for the accidental "zeroing" of Alpha values
                // ... in non-PNG/GIF formats, which led to completely blank JPEGs.
                const fTransparent = arrItems.some(item => item.type.includes('png') || item.type.includes('gif'));

                // Reset reply selection while passing a copy of the reference to the backend
                const strReplyRef = strCurrentReplyReference;
                cancelReply();

                // Tell the Rust backend to acquire the image from clipboard and send it to the current chat
                await invoke('paste_message', {
                    receiver: strOpenChat,
                    repliedTo: strReplyRef,
                    transparent: fTransparent
                });

                nLastTypingIndicator = 0;
            }
        }
    };

    // Unified message sending function
    async function sendMessage(messageText) {
        if (!messageText || !messageText.trim()) return;

        // Clear input and show sending state
        domChatMessageInput.value = '';
        domChatMessageInput.setAttribute('placeholder', 'Sending...');

        try {
            const replyRef = strCurrentReplyReference;
            cancelReply();
            
            // Check if current chat is a group
            const chat = arrChats.find(c => c.id === strOpenChat);
            if (chat?.chat_type === 'MlsGroup') {
                // Send group message
                const wrapperId = await invoke('send_mls_group_message', {
                    groupId: strOpenChat,
                    text: messageText.trim(),
                    repliedTo: replyRef || null
                });
                // Message is already added optimistically by send_mls_group_message
                // Live subscription will handle receiving it back from the relay
            } else {
                // Send regular DM
                await message(strOpenChat, messageText.trim(), replyRef, "");
            }
            
            nLastTypingIndicator = 0;
        } catch(e) {
            console.error('Failed to send message:', e);
        }
    }

    // Desktop/iOS - traditional keydown approach
    domChatMessageInput.addEventListener('keydown', async (evt) => {
        if ((evt.key === 'Enter' || evt.keyCode === 13) && !evt.shiftKey) {
            evt.preventDefault();
            await sendMessage(domChatMessageInput.value);
        }
    });

    // Android-specific - detect newline in input
    if (platformFeatures.os === 'android') {
        domChatMessageInput.addEventListener('input', async (evt) => {
            const value = domChatMessageInput.value;

            // Check if input contains a newline character
            if (value.includes('\n')) {
                // Extract the message BEFORE clearing (remove the newline)
                const messageText = value.replace(/\n/g, '');

                // Send the message with the extracted text
                await sendMessage(messageText);
            }
        });
    }

    // Hook up an 'input' listener on the Message Box for typing indicators
    domChatMessageInput.oninput = async () => {
        // Send a Typing Indicator only when content actually changes
        if (nLastTypingIndicator + 30000 < Date.now()) {
            nLastTypingIndicator = Date.now();
            await invoke("start_typing", { receiver: strOpenChat });
        }
    };

    // Hook up our drag-n-drop listeners
    if (platformFeatures.os !== 'android' && platformFeatures.os !== 'ios') {
        await getCurrentWebview().onDragDropEvent(async (event) => {
            // Only accept File Drops if a chat is open
            if (strOpenChat) {
                if (event.payload.type === 'over') {
                    // TODO: add hover effects
                } else if (event.payload.type === 'drop') {
                    // Reset reply selection while passing a copy of the reference to the backend
                    const strReplyRef = strCurrentReplyReference;
                    cancelReply();
                    await sendFile(strOpenChat, strReplyRef, event.payload.paths[0]);
                } else {
                    // TODO: remove hover effects
                }
            }
        });

        await getCurrentWindow().onFocusChanged(async (event) => {
            if (event.payload && strOpenChat) {
                const currentChat = getDMChat(strOpenChat);
                if (currentChat && currentChat.messages.length > 0) {
                    // Find the last message from the contact (not from current user)
                    let lastContactMsg = null;
                    for (let i = currentChat.messages.length - 1; i >= 0; i--) {
                        if (!currentChat.messages[i].mine) {
                            lastContactMsg = currentChat.messages[i];
                            break;
                        }
                    }
                    if (lastContactMsg) {
                        markAsRead(currentChat, lastContactMsg);
                    }
                }
            }
        });
    }

    // Hook up our voice message recorder listener
    const recorder = new VoiceRecorder(domChatMessageInputVoice);
    recorder.button.addEventListener('click', async () => {
        if (recorder.isRecording) {
            // Stop the recording and retrieve our WAV data
            const wavData = await recorder.stop();

            // Unhide our messaging UI
            if (wavData) {
                // Placeholder
                domChatMessageInput.value = '';
                domChatMessageInput.setAttribute('placeholder', 'Sending...');

                // Send raw bytes to Rust, if the chat is still open
                // Note: since the user could, for some reason, close the chat while recording - we need to check that it's still open
                if (strOpenChat) {
                    try {
                        // Reset reply selection while passing a copy of the reference to the backend
                        const strReplyRef = strCurrentReplyReference;
                        cancelReply();
                        await invoke('voice_message', {
                            receiver: strOpenChat,
                            repliedTo: strReplyRef,
                            bytes: wavData
                        });
                    } catch (e) {
                        // Notify of an attachment send failure
                        popupConfirm(e, '', true, '', 'vector_warning.svg');
                    }

                    nLastTypingIndicator = 0;
                }
            }
        } else {
            // Display our recording status
            domChatMessageInput.value = '';
            domChatMessageInput.setAttribute('placeholder', 'Recording...');

            // Start recording
            if (await recorder.start() === false) {
                // An error likely occured: reset the UI
                cancelReply();
                await recorder.stop();
            }
        }
    });

    // Initialize voice transcription with default model
    window.cTranscriber = new VoiceTranscriptionUI();
    window.voiceSettings = new VoiceSettings();

    // Only load whisper models if transcription is supported
    if (platformFeatures.transcription) {
        await window.voiceSettings.loadWhisperModels();
    }
    
    window.voiceSettings.initVoiceSettings();

    // Hook up our "Help Prompts" to give users easy feature explainers in ambiguous or complex contexts
    // Note: since some of these overlap with Checkbox Labels: we prevent event bubbling so that clicking the Info Icon doesn't also trigger other events
    domSettingsWhisperModelInfo.onclick = (e) => {
        popupConfirm('Vector Voice AI Model', 'The Vector Voice AI model <b>determines the Quality of your transcriptions.</b><br><br>A larger model will provide more accurate transcriptions & translations, but require more Disk Space, Memory and CPU power to run.', true);
    };
    domSettingsWhisperAutoTranslateInfo.onclick = (e) => {
        e.preventDefault();
        e.stopPropagation();
        popupConfirm('Vector Voice Translations', 'Vector Voice AI can <b>automatically detect non-English languages and translate them in to English text for you.</b><br><br>You can decide whether Vector Voice transcribes in to their native spoken language, or instead translates in to English on your behalf.', true);
    };
    domSettingsWhisperAutoTranscribeInfo.onclick = (e) => {
        e.preventDefault();
        e.stopPropagation();
        popupConfirm('Vector Voice Transcriptions', 'Vector Voice AI can <b>automatically transcribe incoming Voice Messages</b> for immediate reading, without needing to listen.<br><br>You can decide whether Vector Voice transcribes automatically, or if you prefer to transcribe each message explicitly.', true);
    };

        // Add npub copy functionality for chat-new section
    document.getElementById('chat-new-npub-copy')?.addEventListener('click', (e) => {
        const npub = document.getElementById('share-npub')?.textContent;
        if (npub) {
            navigator.clipboard.writeText(npub).then(() => {
                const copyBtn = e.target.closest('.profile-npub-copy');
                if (copyBtn) {
                    copyBtn.innerHTML = '<span class="icon icon-check"></span>';
                    setTimeout(() => {
                        copyBtn.innerHTML = '<span class="icon icon-copy"></span>';
                    }, 2000);
                }
            });
        }
    });
});

// Listen for app-wide click interations
document.addEventListener('click', (e) => {
    // If we're clicking the emoji search, don't close it!
    if (e.target === emojiSearch) return;

    // If we're clicking an <a> link, handle it with our openUrl function
    if (e.target.tagName === 'A' && e.target.href) {
        e.preventDefault();
        return openUrl(e.target.href);
    }

    // If we're clicking a Reply button, begin a reply
    if (e.target.classList.contains("reply-btn")) return selectReplyingMessage(e);

    // If we're clicking a File Reveal button, reveal the file with the OS File Explorer
    if (e.target.getAttribute('filepath')) {
        return revealItemInDir(e.target.getAttribute('filepath'));
    }

    // If we're clicking a Reply context, center the referenced message in view
    if (e.target.classList.contains('msg-reply') || e.target.parentElement?.classList.contains('msg-reply')  || e.target.parentElement?.parentElement?.classList.contains('msg-reply')) {
        // Note: The `substring(2)` removes the `r-` prefix
        const strID = e.target.id || e.target.parentElement?.id || e.target.parentElement.parentElement.id;
        const domMsg = document.getElementById(strID.substring(2));
        centerInView(domMsg);

        // Run an animation to bring the user's eye to the message
        const pContainer = domMsg.querySelector('p');
        if (!pContainer.classList.contains('no-background')) {
            domMsg.classList.add('highlight-animation');
            setTimeout(() => domMsg.classList.remove('highlight-animation'), 1500);
        }
        return;
    }

    // If we're clicking a Metadata Preview, open it's URL, if one is attached
    if (e.target.classList.contains("msg-preview-container") || e.target.parentElement?.classList.contains("msg-preview-container")) {
        const strURL = e.target.getAttribute('url') || e.target.parentElement.getAttribute('url');
        if (strURL) openUrl(strURL);
        return;
    }

    // If we're clicking a Payment URI, open it's URL
    if (e.target.getAttribute('pay-uri')) {
        return openUrl(e.target.getAttribute('pay-uri'));
    }

    // If we're clicking a Contact in the main chat list (NOT inside the Create Group panel), open the chat
    const cg = document.getElementById('create-group');
    const inCreateGroup = cg && cg.style.display !== 'none' && cg.contains(e.target);
    if (!inCreateGroup && (e.target.classList.contains("chatlist-contact") || e.target.parentElement?.classList.contains("chatlist-contact") ||  e.target.parentElement?.parentElement?.classList.contains("chatlist-contact"))) {
        const strID = e.target.id || e.target.parentElement?.id || e.target.parentElement.parentElement.id;
        return openChat(strID);
    }

    // If we're clicking an Attachment Download button, request the download
    if (e.target.hasAttribute('download')) {
        return invoke('download_attachment', { npub: e.target.getAttribute('npub'), msgId: e.target.getAttribute('msg'), attachmentId: e.target.id });
    }

    // Run the emoji panel open/close logic
    openEmojiPanel(e);
});

/**
 * Resize certain tricky components (i.e: the Chat Box) on window resizes.
 * 
 * This can also be re-called when some components are spawned, since they can
 * affect the height and width of other components, too.
 */
function adjustSize() {
    // Chat List: resize the list to fit within the screen after the upper Account area
    // Note: no idea why the `- 50px` is needed below, magic numbers, I guess.
    const nNewChatBtnHeight = document.getElementById('new-chat-btn')?.getBoundingClientRect().height || 0;
    const nNavbarHeight = domNavbar.getBoundingClientRect().height;
    domChatList.style.maxHeight = (window.innerHeight - (domChatList.offsetTop + nNewChatBtnHeight + nNavbarHeight)) + 50 + 'px';

    // Chat Box: resize the chat to fill the remaining space after the upper Contact area (name)
    const rectContact = domChatContact.getBoundingClientRect();
    domChat.style.height = (window.innerHeight - rectContact.height) + `px`;

    // If the chat is open, and the fade-out exists, then position it correctly
    if (strOpenChat) {
        domChatMessagesFade.style.top = domChatMessages.offsetTop + 'px';
    }

    // If the chat is open, and they've not significantly scrolled up: auto-scroll down to correct against container resizes
    softChatScroll();
}

/**
 * Scrolls the chat to the bottom if the user has not already scrolled upwards substantially.
 * 
 * This is used to correct against container resizes, i.e: if an image loads, or a message is received.
 */
function softChatScroll() {
    if (!strOpenChat) return;

    // If the chat is open, and they've not significantly scrolled up: auto-scroll down to correct against container resizes
    const pxFromBottom = domChatMessages.scrollHeight - domChatMessages.scrollTop - domChatMessages.clientHeight;
    if (pxFromBottom < 1000) {
        scrollToBottom(domChatMessages, false);
    }
}

window.onresize = adjustSize;

// ===== Create Group: state and helpers =====
/**
 * Selected members (npubs) for the group being created.
 * Keep this decoupled from arrChats.
 */
let arrSelectedGroupMembers = [];
/**
 * Tracks whether the user attempted to create the group.
 * Used to only show inline validation after an explicit attempt.
 */
let fCreateGroupAttempt = false;

/**
 * Ensure the "Create Group" launcher button exists next to "Start New Chat".
 * Safe to call multiple times.
 */
function ensureCreateGroupButton() {
    if (document.getElementById('create-group-btn')) return;
    if (!domChatList) return;
    // Only render after login/init is complete: navbar visible, login form hidden, and anchor exists
    if (!domNavbar || domNavbar.style.display === 'none') return;
    if (typeof domLogin !== 'undefined' && domLogin && domLogin.style.display !== 'none') return;

    const btnCreateGroup = document.createElement('button');
    btnCreateGroup.id = 'create-group-btn';
    btnCreateGroup.classList.add('new-chat-btn', 'btn', 'intro-anim');
    btnCreateGroup.style.marginTop = '10px';
    btnCreateGroup.innerHTML = '<span style="width: 100%">Create Group</span><span class="icon icon-chats"></span>';
    btnCreateGroup.addEventListener('animationend', () => btnCreateGroup.classList.remove('intro-anim'), { once: true });
    btnCreateGroup.onclick = openCreateGroup;

    // Place below the existing "Start a New Chat" button if present, else place before chat list
    const btnStartChat = document.getElementById('new-chat-btn');
    if (btnStartChat && btnStartChat.parentElement) {
        btnStartChat.insertAdjacentElement('afterend', btnCreateGroup);
    } else {
        domChatList.before(btnCreateGroup);
    }

    // Recompute layout
    adjustSize();
}

/**
 * Render the filterable, scrollable contact list with checkboxes.
 * Reuses arrProfiles as the source of truth.
 */
function renderCreateGroupList(filterText = '') {
    if (!domCreateGroupList) return;
    domCreateGroupList.innerHTML = '';

    const f = (filterText || '').trim().toLowerCase();

    // Exclude our own profile from selection
    const mine = arrProfiles.find(p => p.mine)?.id;

    // Build a fragment for performance
    const frag = document.createDocumentFragment();

    for (const p of arrProfiles) {
        if (!p || !p.id) continue;
        if (p.id === mine) continue;

        // Filter by nickname/name/npub
        const name = p.nickname || p.name || '';
        const hay = (name + ' ' + p.id).toLowerCase();
        if (f && !hay.includes(f)) continue;

        // Row container (reuse existing styling conventions)
        const row = document.createElement('div');
        row.classList.add('chatlist-contact');
        row.id = `cg-${p.id}`;

        // Avatar
        const avatarContainer = document.createElement('div');
        avatarContainer.style.position = 'relative';
        avatarContainer.style.zIndex = '-1';
        if (p.avatar) {
            const img = document.createElement('img');
            img.src = p.avatar;
            avatarContainer.appendChild(img);
        } else {
            avatarContainer.appendChild(pubkeyToAvatar(p.id, name, 50));
        }
        row.appendChild(avatarContainer);

        // Title and subtitle
        const preview = document.createElement('div');
        preview.classList.add('chatlist-contact-preview');

        const title = document.createElement('h4');
        title.classList.add('cutoff');
        title.textContent = name || p.id;
        if (name) twemojify(title);
        preview.appendChild(title);

        const subtitle = document.createElement('p');
        subtitle.classList.add('cutoff');
        subtitle.style.opacity = '0.7';
        subtitle.textContent = p.id;
        preview.appendChild(subtitle);
        preview.style.zIndex = '-1';
        row.appendChild(preview);

        // Checkbox
        const chk = document.createElement('input');
        chk.type = 'checkbox';
        chk.style.marginLeft = 'auto';
        chk.style.marginRight = 'auto';
        chk.style.width = '18px';
        chk.style.height = '18px';
        chk.style.marginTop = 'auto';
        chk.style.marginBottom = 'auto';
        chk.checked = arrSelectedGroupMembers.includes(p.id);
        chk.setAttribute('aria-label', `Select ${name || p.id}`);
        chk.onchange = () => {
            if (chk.checked) {
                if (!arrSelectedGroupMembers.includes(p.id)) {
                    arrSelectedGroupMembers.push(p.id);
                }
            } else {
                arrSelectedGroupMembers = arrSelectedGroupMembers.filter(n => n !== p.id);
            }
            updateCreateGroupValidation(true);
        };
        row.appendChild(chk);

        // Row click toggles checkbox for better UX (avoid toggling when clicking the checkbox itself)
        // Important: stop propagation to avoid the global document click handler opening the DM chat.
        row.onclick = null;
        row.addEventListener('click', (e) => {
            e.preventDefault();
            e.stopPropagation();
            if (e.target === chk) return;
            chk.click();
        });
        // Also stop propagation when the checkbox itself is clicked
        chk.addEventListener('click', (e) => {
            e.stopPropagation();
        });

        frag.appendChild(row);
    }

    // If no matches
    if (!frag.childElementCount) {
        const empty = document.createElement('p');
        empty.style.textAlign = 'center';
        empty.style.opacity = '0.7';
        empty.textContent = f ? 'No matches' : 'No contacts found';
        domCreateGroupList.appendChild(empty);
    } else {
        domCreateGroupList.appendChild(frag);
    }
}

/**
 * Enable/disable Create button and show inline hint
 */
function updateCreateGroupValidation(showInline = false) {
    if (!domCreateGroupCreateBtn) return;
    const nameOk = !!domCreateGroupName?.value.trim();
    const membersOk = arrSelectedGroupMembers.length > 0;

    const enabled = nameOk && membersOk;

    // Toggle both property and attribute to avoid any CSS/UA inconsistencies
    domCreateGroupCreateBtn.disabled = !enabled;
    if (enabled) {
        domCreateGroupCreateBtn.removeAttribute('disabled');
    } else {
        domCreateGroupCreateBtn.setAttribute('disabled', '');
    }

    // Only show status after an explicit attempt, or when forced via parameter
    const shouldShow = showInline || fCreateGroupAttempt;

    if (domCreateGroupStatus) {
        if (shouldShow && (!nameOk || !membersOk)) {
            domCreateGroupStatus.style.display = '';
            domCreateGroupStatus.textContent = !nameOk
                ? 'Group name is required'
                : 'Select at least one contact';
        } else {
            domCreateGroupStatus.style.display = 'none';
            domCreateGroupStatus.textContent = '';
        }
    }
}

/**
 * Open Create Group tab
 */
function openCreateGroup() {
    // Show panel
    domCreateGroup.style.display = '';
    // Hide others
    domChats.style.display = 'none';
    domChat.style.display = 'none';
    domNavbar.style.display = 'none';

    // Reset state
    arrSelectedGroupMembers = [];
    fCreateGroupAttempt = false;
    if (domCreateGroupName) domCreateGroupName.value = '';
    if (domCreateGroupFilter) domCreateGroupFilter.value = '';
    if (domCreateGroupStatus) {
        domCreateGroupStatus.style.display = 'none';
        domCreateGroupStatus.textContent = '';
    }

    // Render list
    renderCreateGroupList('');
    updateCreateGroupValidation(false);

    // Focus name
    domCreateGroupName?.focus();
}

/**
 * Close Create Group tab and go back to Chat list
 */
async function closeCreateGroup() {
    domCreateGroup.style.display = 'none';
    fCreateGroupAttempt = false;

    // Restore navbar to follow the same flow as "Start New Chat" close (see closeChat())
    domNavbar.style.display = '';

    // Navigate back to chat list
    await openChatlist();

    // Adjust layout after UI visibility changes
    adjustSize();
}

/**
 * Wire up Create Group UI events
 */
/*
Create Group UI wiring
- Validation: Create button disabled until non-empty group name and at least one member selected. See updateCreateGroupValidation() for state sync.
- Loading states:
  • Button text toggles to 'Creating...' and disabled during IPC.
  • Inline status text shows 'Preparing devices...' then 'Finalizing...' on success.
- IPC flow:
  • invoke('create_group_chat', { groupName, memberIds })
    - Backend validates inputs and refreshes each member's device KeyPackage.
    - If any member fails refresh/fetch, backend returns Err with a user-facing string. We surface that string directly via popupConfirm and status label.
  • On success:
    - loadMLSGroups() ensures immediate discoverability in chat list.
    - openChat(newGroupId) navigates to the newly created group.
- Error handling:
  • popupConfirm('Group creation failed', errorString, ...) shows a clear toast/modal.
  • domCreateGroupStatus also mirrors the exact error string for inline context.
  • We do not partially create groups: any device refresh failure aborts.
- Notes:
  • Tauri expects camelCase params from JS for Rust snake_case args.
  • Backend emits 'mls_group_initial_sync' on success; the chat list also refreshes via loadMLSGroups().
*/
(function wireCreateGroupUI() {
    if (!domCreateGroup) return;

    domCreateGroupBackBtn.onclick = closeCreateGroup;
    domCreateGroupCancelBtn.onclick = closeCreateGroup;

    domCreateGroupName.oninput = () => updateCreateGroupValidation(true);
    domCreateGroupFilter.oninput = (e) => renderCreateGroupList(e.target.value || '');

    domCreateGroupCreateBtn.onclick = async () => {
        const groupName = (domCreateGroupName?.value || '').trim();
        const memberIds = [...arrSelectedGroupMembers];

        // Mark that the user attempted to create a group
        fCreateGroupAttempt = true;

        if (!groupName || memberIds.length === 0) {
            updateCreateGroupValidation(true);
            return;
        }

        // Loading state
        const prevTxt = domCreateGroupCreateBtn.textContent;
        domCreateGroupCreateBtn.textContent = 'Creating...';
        domCreateGroupCreateBtn.disabled = true;

        if (domCreateGroupStatus) {
            domCreateGroupStatus.style.display = '';
            domCreateGroupStatus.textContent = 'Preparing devices...';
        }

        try {
            // Backend orchestration: refresh keypackages per member, create group, persist
            // Note: Tauri expects camelCase arg keys for Rust snake_case params.
            const newGroupId = await invoke('create_group_chat', {
                groupName: groupName,
                memberIds: memberIds
            });

            // On success: refresh groups, open the new group chat, and close panel
            if (domCreateGroupStatus) {
                domCreateGroupStatus.textContent = 'Finalizing...';
            }

            // Ensure groups list is current and visible in UI immediately
            await loadMLSGroups();

            // Navigate to the new group
            openChat(newGroupId);

            // Hide panel
            domCreateGroup.style.display = 'none';
        } catch (e) {
            const raw = (e || '').toString();
            // Map backend "no device keypackages" errors to a friendlier UX message
            let friendly = raw;
            let isHtml = false;
            try {
                const m = raw.match(/no device keypackag(?:e|es) found for (\S+)/i);
                if (m && m[1]) {
                    const npub = m[1];
                    const prof = arrProfiles.find(p => p.id === npub);
                    const display = prof?.nickname || prof?.name || 'This user';
                    friendly = `${display} is using an older Vector version!<br>Please ask them to upgrade before inviting them to a Group Chat.`;
                    isHtml = true;
                }
            } catch (_) {}
            popupConfirm('Group creation failed', friendly, true, '', 'vector_warning.svg');
            if (domCreateGroupStatus) {
                domCreateGroupStatus.style.display = '';
                if (isHtml) domCreateGroupStatus.innerHTML = friendly;
                else domCreateGroupStatus.textContent = friendly;
            }
        } finally {
            domCreateGroupCreateBtn.textContent = prevTxt || 'Create';
            updateCreateGroupValidation();
        }
    };

    // Ensure launch button appears once init completes
    // Safe to attach extra listener; main code also listens to this event
    listen('init_finished', () => {
        ensureCreateGroupButton();
    });
})();

<|MERGE_RESOLUTION|>--- conflicted
+++ resolved
@@ -442,7 +442,6 @@
     }
 };
 
-<<<<<<< HEAD
 // Add contextmenu event for right-click to favorite
 picker.addEventListener('contextmenu', (e) => {
     if (e.target.tagName === 'SPAN' && e.target.parentElement.classList.contains('emoji-grid')) {
@@ -460,7 +459,11 @@
                     e.target.style.transform = '';
                     e.target.style.backgroundColor = '';
                 }, 500);
-=======
+            }
+        }
+    }
+});
+
 // Emoji selection
 picker.addEventListener('click', (e) => {
     if (e.target.tagName === 'IMG') {
@@ -491,7 +494,6 @@
 
                 // Send the Reaction to the network (protocol-agnostic)
                 invoke('react_to_message', { referenceId: strCurrentReactionReference, chatId: strReceiverPubkey, emoji: cEmoji.emoji });
->>>>>>> 9a1e617e
             }
         }
     }
