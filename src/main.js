--- conflicted
+++ resolved
@@ -5366,15 +5366,4 @@
             updateCreateGroupValidation();
         }
     };
-<<<<<<< HEAD
-
-    // Ensure launch button appears once init completes
-    // Safe to attach extra listener; main code also listens to this event
-    listen('init_finished', () => {
-        ensureCreateGroupButton();
-    });
-})();
-=======
-})();
-
->>>>>>> 2ce3f3c4
+})();