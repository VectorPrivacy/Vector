--- conflicted
+++ resolved
@@ -5870,7 +5870,6 @@
             updateCreateGroupValidation();
         }
     };
-<<<<<<< HEAD
 })();
 
 // Widescreen layout state
@@ -6466,7 +6465,4 @@
       document.body.classList.remove('layout-transition');
     }, 300);
   }, 100);
-});
-=======
-})();
->>>>>>> 02038f52
+});