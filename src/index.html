--- conflicted
+++ resolved
@@ -248,7 +248,6 @@
         </select>
 
         <!-- Voice Settings Section -->
-<<<<<<< HEAD
         <div id="settings-voice" class="settings-section">
           <hr class="divider settings-divider">
           <h2>Voice Settings</h2>
@@ -257,50 +256,17 @@
             <label class="toggle-container">
               <span>
                 <span id="whisper-auto-translate-info" class="icon icon-info btn"
-                  style="width: 18px; height: 18px; position: relative; display: inline-block; vertical-align: text-top; margin-left: 5px;"></span>Auto
-                Translate</span>
+                  style="width: 18px; height: 18px; position: relative; display: inline-block; vertical-align: text-top; margin-left: 5px;"></span>Auto-Translate</span>
               <input type="checkbox" id="auto-translate-toggle">
               <span class="neon-toggle"></span>
             </label>
-=======
-        <div id="settings-voice" class="settings-section" style="display: none;">
-        <hr class="divider settings-divider">
-        <h2>Voice Settings</h2>
-
-         <div class="form-group">
-          <label class="toggle-container">
-            <span><span id="whisper-auto-translate-info" class="icon icon-info btn" style="width: 18px; height: 18px; position: relative; display: inline-block; vertical-align: text-top; margin-left: 5px;"></span>Auto-Translate</span>
-            <input type="checkbox" id="auto-translate-toggle">
-            <span class="neon-toggle"></span>
-          </label>
-        </div>
-        
-         <div class="form-group">
-          <label class="toggle-container">
-            <span>
-            <span id="whisper-auto-transcribe-info" class="icon icon-info btn" style="width: 18px; height: 18px; position: relative; display: inline-block; vertical-align: text-top; margin-left: 5px;"></span>Auto-Transcribe</span>
-            <input type="checkbox" id="auto-transcribe-toggle">
-            <span class="neon-toggle"></span>
-          </label>
-        </div>
-
-        <div class="form-group" style="margin-top: 30px;">
-          <label for="whisper-model">Whisper Model</label>
-          <span id="whisper-model-info" class="icon icon-info btn" style="width: 18px; height: 18px; position: relative; display: inline-block; vertical-align: text-top; margin-left: 5px;"></span>
-          <div class="model-select-container">
-          <select id="whisper-model" class="form-control" style="margin-top: 10px;"></select>
-          <button id="delete-model" class="btn-delete-model" title="Delete selected model">
-          <span class="icon-trash"></span>
-          </button>
->>>>>>> 6c307349
           </div>
 
           <div class="form-group">
             <label class="toggle-container">
               <span>
                 <span id="whisper-auto-transcribe-info" class="icon icon-info btn"
-                  style="width: 18px; height: 18px; position: relative; display: inline-block; vertical-align: text-top; margin-left: 5px;"></span>Auto
-                Transcribe</span>
+                  style="width: 18px; height: 18px; position: relative; display: inline-block; vertical-align: text-top; margin-left: 5px;"></span>Auto-Transcribe</span>
               <input type="checkbox" id="auto-transcribe-toggle">
               <span class="neon-toggle"></span>
             </label>
@@ -348,13 +314,7 @@
 
           <div class="form-group">
             <label class="toggle-container">
-<<<<<<< HEAD
-              <span><span id="privacy-strip-tracking-info" class="icon icon-info btn"
-                  style="width: 18px; height: 18px; position: relative; display: inline-block; vertical-align: text-top; margin-left: 5px;"></span>Strip
-                tracking markers from links</span>
-=======
               <span><span id="privacy-strip-tracking-info" class="icon icon-info btn" style="width: 18px; height: 18px; position: relative; display: inline-block; vertical-align: text-top; margin-left: 5px;"></span>Prevent URL Tracking</span>
->>>>>>> 6c307349
               <input type="checkbox" id="privacy-strip-tracking-toggle" checked>
               <span class="neon-toggle"></span>
             </label>
@@ -362,13 +322,7 @@
 
           <div class="form-group">
             <label class="toggle-container">
-<<<<<<< HEAD
-              <span><span id="privacy-send-typing-info" class="icon icon-info btn"
-                  style="width: 18px; height: 18px; position: relative; display: inline-block; vertical-align: text-top; margin-left: 5px;"></span>Send
-                typing indicators</span>
-=======
               <span><span id="privacy-send-typing-info" class="icon icon-info btn" style="width: 18px; height: 18px; position: relative; display: inline-block; vertical-align: text-top; margin-left: 5px;"></span>Send Typing Indicators</span>
->>>>>>> 6c307349
               <input type="checkbox" id="privacy-send-typing-toggle" checked>
               <span class="neon-toggle"></span>
             </label>
