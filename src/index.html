--- conflicted
+++ resolved
@@ -97,115 +97,9 @@
       </div>
     </div>
 
-<<<<<<< HEAD
-    <!-- Left Panel -->
+<!-- Left Panel -->
     <div class="left-panel">
       <!-- Profile View -->
-      <div id="profile" class="chats" style="display: none;">
-        <div style="height: 60px; background-color: #161616;">
-          <div id="profile-back-btn" class="btn nav-back-btn">
-            <span class="icon icon-chevron-double-left nav-icon"></span>
-          </div>
-          <div>
-            <h3 id="profile-name" class="chat-contact-with-status btn"></h3>
-            <span id="profile-status" class="cutoff chat-contact-status btn"></span>
-          </div>
-        </div>
-        <div style="position: relative;">
-          <img id="profile-banner" class="profile-banner">
-          <div class="profile-banner-edit btn">
-            <span class="icon icon-edit"></span>
-          </div>
-          <div class="profile-avatar-container">
-            <img id="profile-avatar" class="profile-avatar">
-            <div class="profile-avatar-edit btn">
-              <span class="icon icon-plus-circle"></span>
-            </div>
-          </div>
-        </div>
-        <div style="padding-bottom: 75px;">
-          <h3 id="profile-secondary-name" class="chat-contact-with-status btn"></h3>
-          <span id="profile-secondary-status" class="cutoff chat-contact-status btn" style="width: 90%;"></span>
-          <div id="profile-badges" style="margin-top: 5px;">
-            <img id="profile-badge-invites" src="./icons/vector_badge_hex_placeholder.svg" class="btn" style="height: 30px; width: 30px; display: none;">
-            <img id="profile-badge-fawkes" src="./icons/fawkes_mask.svg" class="btn" style="height: 30px; width: 30px; margin-left: 2px; display: none;">
-          </div>
-          <span id="profile-description" class="chat-contact-status" style="width: 90%; white-space: pre-line; overflow-y: auto; max-height: 225px; font-style: normal; margin-top: 10px;"></span>
-          <textarea id="profile-description-editor" class="chat-contact-status profile-description-editor" style="display: none; margin-top: 10px;"></textarea>
-          <div id="profile-option-list" class="profile-options">
-            <div id="profile-option-mute" class="btn profile-option">
-              <span class="icon icon-volume-mute navbar-icon"></span>
-              <p class="navbar-text">Mute</p>
-            </div>
-            <div id="profile-option-message" class="btn profile-option">
-            <span class="icon icon-message navbar-icon"></span>
-            <p class="navbar-text">Message</p>
-          </div>
-            <div id="profile-option-nickname" class="btn profile-option">
-              <span class="icon icon-edit-user navbar-icon"></span>
-              <p class="navbar-text">Rename</p>
-            </div>
-          </div>
-          <div style="margin: 40px 0 0 0; width: 90%; padding-left: 5%;">
-            <h3 style="color: #f7f4f4; margin: 0; text-align: center;">nPub Key</h3>
-          </div>
-          <div id="profile-npub-container" class="profile-npub-container" style="margin-top: 5px; padding-top: 0;">
-            <span id="profile-npub" class="profile-npub"></span>
-            <button id="profile-npub-copy" class="btn profile-npub-copy">
-              <span class="icon icon-copy"></span>
-            </button>
-          </div>
-          <span id="profile-id" style="display: none;"></span>
-        </div>
-      </div>
-
-      <!-- Group Overview -->
-      <div id="group-overview" class="chats" style="display: none;">
-        <div style="height: 60px; background-color: #161616;">
-          <div id="group-overview-back-btn" class="btn nav-back-btn">
-            <span class="icon icon-chevron-double-left nav-icon"></span>
-          </div>
-          <div>
-            <h3 id="group-overview-name" class="chat-contact-with-status btn"></h3>
-            <span id="group-overview-status" class="cutoff chat-contact-status btn"></span>
-          </div>
-        </div>
-        <div
-          style="position: relative; margin-top: 25px; text-align: center; width: 100px; height: 100px; margin-left: auto; margin-right: auto;">
-          <span id="group-overview-avatar" class="icon icon-chat-circle"
-            style="width: 100px; height: 100px; border-radius: initial; display: inline-block;"></span>
-        </div>
-        <div style="padding-bottom: 75px;">
-          <h3 id="group-overview-secondary-name" class="chat-contact-with-status btn"></h3>
-          <span id="group-overview-description" class="chat-contact-status"
-            style="width: 90%; white-space: pre-line; overflow-y: auto; max-height: 225px; font-style: normal; margin-top: 10px;"></span>
-          <div style="margin-top: 40px; width: 90%; margin-left: auto; margin-right: auto;">
-            <div style="display: flex; justify-content: center; margin-bottom: 10px;">
-              <button id="group-invite-member-btn" class="btn accept-btn btn-bounce"
-                style="background-color: transparent; display: flex; align-items: center; gap: 6px;">
-                <span class="icon icon-add-user"
-                  style="width: 16px; height: 16px; flex-shrink: 0; position: relative; background-color: var(--icon-color-primary);"></span>
-                <span style="color: white;">Invite Member</span>
-              </button>
-              <button id="group-leave-btn" class="btn cancel-btn btn-bounce"
-                style="background-color: transparent; display: none; align-items: center; gap: 6px;">
-                <span class="icon icon-trash"
-                  style="width: 16px; height: 16px; flex-shrink: 0; position: relative; background-color: var(--icon-color-danger);"></span>
-                <span style="color: var(--color-danger);">Leave Group</span>
-              </button>
-            </div>
-            <div class="emoji-search-container" style="padding: 10px 0px;">
-              <span class="emoji-search-icon icon icon-search"
-                style="margin-left: 8px; width: 25px !important; height: 25px !important;"></span>
-              <input id="group-member-search-input" placeholder="Search members..."
-                style="padding: 10px 40px; background-color: transparent; border: 1px solid rgba(57, 57, 57, 0.5);">
-            </div>
-            <div id="group-overview-members"
-              style="padding: 6px; border-radius: 8px; border: 1px solid rgba(57, 57, 57, 0.5);">
-              <!-- Members will be rendered here dynamically -->
-            </div>
-          </div>
-=======
 <div id="profile" class="chats" style="display: none;">
   <div class="profile-header">
     <div id="profile-back-btn" class="btn nav-back-btn">
@@ -306,9 +200,10 @@
         </div>
         <div id="group-overview-members" style="padding: 6px; border-radius: 8px; border: 1px solid rgba(57, 57, 57, 0.5);">
           <!-- Members will be rendered here dynamically -->
->>>>>>> 1cc0a8ac
-        </div>
-      </div>
+        </div>
+      </div>
+    </div>
+  </div>
 
       <!-- Chat List -->
       <div id="chats" class="chats">
@@ -346,10 +241,6 @@
           </button>
         </div>
 
-<<<<<<< HEAD
-        <div id="chat-list">
-          <!-- Chat list will be populated dynamically -->
-=======
       <div id="chat" class="chat" style="display: none;">
         <div class="chat-header">
           <div id="chat-back-btn" class="btn nav-back-btn">
@@ -418,7 +309,6 @@
         <div class="row input-box chat-new-input-box">
           <input id="chat-new-input" placeholder="Enter npub..." class="chat-input-container chat-new-input">
           <span id="chat-new-btn" class="icon icon-add-user btn chat-new-add-btn"></span>
->>>>>>> 1cc0a8ac
         </div>
       </div>
 
