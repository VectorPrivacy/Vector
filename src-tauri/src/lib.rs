--- conflicted
+++ resolved
@@ -30,11 +30,8 @@
 mod util;
 use util::{extract_https_urls, get_file_type_description};
 
-<<<<<<< HEAD
 mod whisper;
-=======
 mod message;
->>>>>>> 32564dca
 
 /// The Maximum byte size that Vector will auto-download.
 /// 
